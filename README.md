# Otter-Grader

[![Build Status](https://travis-ci.org/ucbds-infra/otter-grader.svg?branch=master)](https://travis-ci.org/ucbds-infra/otter-grader)
[![codecov](https://codecov.io/gh/ucbds-infra/otter-grader/branch/master/graph/badge.svg)](https://codecov.io/gh/ucbds-infra/otter-grader)
[![Documentation Status](https://readthedocs.org/projects/otter-grader/badge/?version=latest)](https://otter-grader.readthedocs.io/en/latest/?badge=latest)
[![Custom badge](https://img.shields.io/endpoint?logo=slack&url=https%3A%2F%2Fraw.githubusercontent.com%2Fucbds-infra%2Fotter-grader%2Fmaster%2Fslack-shields.json)](https://join.slack.com/t/otter-grader/shared_invite/enQtOTM5MTQ0MzkwMTk0LTBiNWIzZTYxNDA2NDZmM2JkMzcwZjA4YWViNDM4ZTgyNDVhNDgwOTQ0NjNlZjcwNmY5YzJiZjZhZGNhNzc5MjA)

Otter-grader is a new, open-source, local grader from the Division of Data Science, External Pedagogy Infrastructure at UC Berkeley. It is designed to be a scalable grader that utilizes temporal docker containers in order to remove the traditional overhead requirement of a live server. 

## Documentation

The documentation for Otter can be found [here](https://otter-grader.rtfd.io).

## Changelog

<<<<<<< HEAD
**v0.4.5:**

* added missing patch of `otter.Notebook.export` in [otter/grade.py](otter/grade.py)
=======
**v0.4.4:**

* fixed template escape bug in [otter/gs_generator.py](otter/gs_generator.py)
>>>>>>> 95485359

**v0.4.3:**

* fixed dead link in [docs/gradescope.md](docs/gradescope.md)
* updated to Python 3.7 in setup.sh for Gradescope
* made `otter` and `otter gen` CLIs find `./requirements.txt` automatically if it exists
* fix bug where GS generator fails if no `-r` flag specified<|MERGE_RESOLUTION|>--- conflicted
+++ resolved
@@ -13,15 +13,13 @@
 
 ## Changelog
 
-<<<<<<< HEAD
 **v0.4.5:**
 
 * added missing patch of `otter.Notebook.export` in [otter/grade.py](otter/grade.py)
-=======
+
 **v0.4.4:**
 
 * fixed template escape bug in [otter/gs_generator.py](otter/gs_generator.py)
->>>>>>> 95485359
 
 **v0.4.3:**
 
