datascience
jupyter_client
ipykernel
matplotlib
pandas
ipywidgets
scipy
tqdm
codecov
jinja2
docker
nb2pdf
requests
nbconvert
nbformat
dill
<<<<<<< HEAD
jupytext
=======
attrdict
>>>>>>> 3068fed4

# otter service requirements
psycopg2
queries
pyyaml
docker
PyJWT
tornado
stdio-proxy

# testing requirements
testing.postgresql

# documentation requirements
recommonmark
sphinx_markdown_tables
sphinx-book-theme==0.0.29
sphinxcontrib-apidoc
sphinx-argparse<|MERGE_RESOLUTION|>--- conflicted
+++ resolved
@@ -14,11 +14,8 @@
 nbconvert
 nbformat
 dill
-<<<<<<< HEAD
 jupytext
-=======
 attrdict
->>>>>>> 3068fed4
 
 # otter service requirements
 psycopg2
