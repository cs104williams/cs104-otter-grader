#!/usr/bin/env python3

from otter.generate.run_autograder import main as run_autograder

config = {
    "score_threshold": None,
    "points_possible": None,
    "show_stdout_on_release": True,
    "show_hidden_tests_on_release": True,
    "seed": 42,
    "grade_from_log": False,
    "serialized_variables": {},
    "public_multiplier": 0,
    "token": 'token',
    "course_id": '123',
    "assignment_id": '567',
    "filtering": True,
    "pagebreaks": True,
<<<<<<< HEAD
    "lang": 'python',
=======
    "debug": False,
    "autograder_dir": '/autograder',
>>>>>>> c048d430
}

if __name__ == "__main__":
    run_autograder(config)<|MERGE_RESOLUTION|>--- conflicted
+++ resolved
@@ -16,12 +16,9 @@
     "assignment_id": '567',
     "filtering": True,
     "pagebreaks": True,
-<<<<<<< HEAD
     "lang": 'python',
-=======
     "debug": False,
     "autograder_dir": '/autograder',
->>>>>>> c048d430
 }
 
 if __name__ == "__main__":
