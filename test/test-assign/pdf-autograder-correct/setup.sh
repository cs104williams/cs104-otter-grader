#!/usr/bin/env bash

apt-get update
apt-get install -y python3.7 python3-pip python3.7-dev

<<<<<<< HEAD
apt-get install -y libxml2-dev libcurl4-openssl-dev libssl-dev libcurl4-gnutls-dev
apt-get install -y r-base

# apt install -y gconf-service libasound2 libatk1.0-0 libc6 libcairo2 libcups2 \
#        libdbus-1-3 libexpat1 libfontconfig1 libgcc1 libgconf-2-4 libgdk-pixbuf2.0-0 \
#        libglib2.0-0 libgtk-3-0 libnspr4 libpango-1.0-0 libpangocairo-1.0-0 libstdc++6 \
#        libx11-6 libx11-xcb1 libxcb1 libxcomposite1 libxcursor1 libxdamage1 libxext6 \
#        libxfixes3 libxi6 libxrandr2 libxrender1 libxss1 libxtst6 ca-certificates fonts-liberation \
=======
# apt install -y gconf-service libasound2 libatk1.0-0 libc6 libcairo2 libcups2 \\
#        libdbus-1-3 libexpat1 libfontconfig1 libgcc1 libgconf-2-4 libgdk-pixbuf2.0-0 \\
#        libglib2.0-0 libgtk-3-0 libnspr4 libpango-1.0-0 libpangocairo-1.0-0 libstdc++6 \\
#        libx11-6 libx11-xcb1 libxcb1 libxcomposite1 libxcursor1 libxdamage1 libxext6 \\
#        libxfixes3 libxi6 libxrandr2 libxrender1 libxss1 libxtst6 ca-certificates fonts-liberation \\
>>>>>>> 50612fa5
#        libappindicator1 libnss3 lsb-release xdg-utils wget

apt-get update
apt-get install -y pandoc
apt-get install -y texlive-xetex texlive-fonts-recommended texlive-generic-recommended

update-alternatives --install /usr/bin/python3 python3 /usr/bin/python3.7 1

wget -O /autograder/source/miniconda_install.sh "https://repo.anaconda.com/miniconda/Miniconda3-latest-Linux-x86_64.sh"
chmod +x /autograder/source/miniconda_install.sh
/autograder/source/miniconda_install.sh -b
printf "\nexport PATH=/root/miniconda3/bin:$PATH\n" >> /root/.bashrc
source /root/.bashrc

pip3 install -r /autograder/source/requirements.txt<|MERGE_RESOLUTION|>--- conflicted
+++ resolved
@@ -3,22 +3,11 @@
 apt-get update
 apt-get install -y python3.7 python3-pip python3.7-dev
 
-<<<<<<< HEAD
-apt-get install -y libxml2-dev libcurl4-openssl-dev libssl-dev libcurl4-gnutls-dev
-apt-get install -y r-base
-
-# apt install -y gconf-service libasound2 libatk1.0-0 libc6 libcairo2 libcups2 \
-#        libdbus-1-3 libexpat1 libfontconfig1 libgcc1 libgconf-2-4 libgdk-pixbuf2.0-0 \
-#        libglib2.0-0 libgtk-3-0 libnspr4 libpango-1.0-0 libpangocairo-1.0-0 libstdc++6 \
-#        libx11-6 libx11-xcb1 libxcb1 libxcomposite1 libxcursor1 libxdamage1 libxext6 \
-#        libxfixes3 libxi6 libxrandr2 libxrender1 libxss1 libxtst6 ca-certificates fonts-liberation \
-=======
 # apt install -y gconf-service libasound2 libatk1.0-0 libc6 libcairo2 libcups2 \\
 #        libdbus-1-3 libexpat1 libfontconfig1 libgcc1 libgconf-2-4 libgdk-pixbuf2.0-0 \\
 #        libglib2.0-0 libgtk-3-0 libnspr4 libpango-1.0-0 libpangocairo-1.0-0 libstdc++6 \\
 #        libx11-6 libx11-xcb1 libxcb1 libxcomposite1 libxcursor1 libxdamage1 libxext6 \\
 #        libxfixes3 libxi6 libxrandr2 libxrender1 libxss1 libxtst6 ca-certificates fonts-liberation \\
->>>>>>> 50612fa5
 #        libappindicator1 libnss3 lsb-release xdg-utils wget
 
 apt-get update
