##################################
##### Tests for otter notebook #####
##################################

import unittest
import sys
import os
import shutil
import subprocess
<<<<<<< HEAD
import json
import requests
import responses

=======
<<<<<<< HEAD
import json
import requests

=======
import responses
>>>>>>> df8bdbea5af4799f98e477ec7eb05182858aec85
>>>>>>> b28742dc


from subprocess import PIPE
from glob import glob
from unittest.mock import patch
from unittest import mock

import notebook
from otter import Notebook
from otter.check.logs import LogEntry, EventType, Log
from otter.check.notebook import _OTTER_LOG_FILENAME
from otter.check import notebook

from . import TestCase

TEST_FILES_PATH = "test/test-notebook/"


# functions used in one of the tests below
def square(x):
    return x ** 2


def negate(x):
    return not x

<<<<<<< HEAD
=======
<<<<<<< HEAD
>>>>>>> b28742dc
def mocked_requests_get(*args, **kwargs):
    class MockResponse:
        def __init__(self, json_data, status_code):
            self.text = json_data
            self.status_code = status_code


        def json(self):
            return self.json_data


    if args[0] == "http://some.url/auth/google":
        return MockResponse({"text": "value1"}, 200)
    elif args[0] == "http://some.url/submit":
        return MockResponse({"text": "this is the fake post response"}, 200)

    return MockResponse(None, 404)


def mock_auth_get():
    class AuthResponse:
        def __init__(self, json_data, status_code):
            self.content = json_data
            self.status_code = status_code

        def content(self):
            print('hssdhfs')
            return self

        def decode(self, type):
            print('aaaawe')
            return "fakekey"

    str = "fakekey"
    content = str.encode("utf-8", "strict")
    response = AuthResponse(content, 2)

    return response


<<<<<<< HEAD
=======
=======
>>>>>>> df8bdbea5af4799f98e477ec7eb05182858aec85
>>>>>>> b28742dc

class TestNotebook(TestCase):
    """
    Test cases for the ``Notebook`` class
    """

    #from otter.check import notebook
    #notebook._API_KEY = none
    # def setUp(self):
    #     super().setUp()
    #     global _API_KEY
    #     _API_KEY = None
    #
    #     print('hi')



    """
    Checks that the otter.Notebook class init works correctly
    """

    def test_init_1(self):
<<<<<<< HEAD

=======
        
>>>>>>> b28742dc
        """
        otter_configs exists, _service_enabled = True, auth exists
        """

        # Set up otter_config file
        variables = {
            "arr": "numpy.ndarray"
        }

        config = {
            "notebook": "hw00.ipynb",
            "endpoint": "http://some.url", # dont include this when testing service enabled stuff
            "assignment_id": "hw00",
            "class_id": "some_class",
            "auth": "google",
            "save_environment": False,
            "ignore_modules": [],
            "variables": variables
            }

        # Make new otter config file, put it in direcotry
        f = open("demofile2.otter", "a")
        f.write(json.dumps(config))
        f.close()

        # Instance of Notebook class
        grader = Notebook(TEST_FILES_PATH + "tests")


        # Delete otter_config file
        if os.path.exists("demofile2.otter"):
            os.remove("demofile2.otter")
        else:
            print("The file does not exist")


        for q_path in glob(TEST_FILES_PATH + "tests/*.py"):
            q = os.path.split(q_path)[1][:-3]

            # Checks to make sure Notebook took in the config file correctly
            self.assertEqual(grader._ignore_modules, config['ignore_modules'], "Test {} init (ignore modules) failed".format(q))
            self.assertEqual(grader._service_enabled, True, "Test {} init (service enabled) failed".format(q))
            self.assertEqual(grader._vars_to_store, config['variables'], "Test {} init (variables) failed".format(q))
            self.assertEqual(grader._notebook, config['notebook'], "Test {} init (notebook) failed".format(q))
            self.assertEqual(grader._config['auth'], config['auth'], "Test {} init (auth) failed".format(q))
            self.assertEqual(grader._google_auth_url, "http://some.url/auth/google", "Test {} init (google auth url) failed".format(q))
            self.assertEqual(grader._default_auth_url, "http://some.url/auth", "Test {} init (default auth url) failed".format(q))
            self.assertEqual(grader._submit_url, "http://some.url/submit", "Test {} init (submit url) failed".format(q))





    def test_init_2(self):

        """
        otter_configs exists, _service_enabled = True, auth does not exist
        """

        variables = {
            "arr": "numpy.ndarray"
        }

        config2 = {
            "notebook": "hw00.ipynb",
            "endpoint": "http://some.url", # dont include this when testing service enabled stuff
            "assignment_id": "hw00",
            "class_id": "some_class",
            "save_environment": False,
            "ignore_modules": [],
            "variables": variables
            }

        # Make new otter config file, put it in direcotry
        f = open("demofile3.otter", "a")
        f.write(json.dumps(config2))
        f.close()

        # Instance of Notebook class
        grader = Notebook(TEST_FILES_PATH + "tests")

        # Delete otter_config file
        if os.path.exists("demofile3.otter"):
            os.remove("demofile3.otter")
        else:
            print("The file does not exist")


        for q_path in glob(TEST_FILES_PATH + "tests/*.py"):
            q = os.path.split(q_path)[1][:-3]
            self.assertEqual(grader._ignore_modules, config2['ignore_modules'], "Test {} init (ignore modules) failed".format(q))
            self.assertEqual(grader._service_enabled, True, "Test {} init (service enabled) failed".format(q))
            self.assertEqual(grader._vars_to_store, config2['variables'], "Test {} init (variables) failed".format(q))
            self.assertEqual(grader._notebook, config2['notebook'], "Test {} init (notebook) failed".format(q))
            self.assertEqual(grader._config['auth'], 'google', "Test {} init (auth) failed".format(q))
            self.assertEqual(grader._google_auth_url, "http://some.url/auth/google", "Test {} init (google auth url) failed".format(q))
            self.assertEqual(grader._default_auth_url, "http://some.url/auth", "Test {} init (default auth url) failed".format(q))
            self.assertEqual(grader._submit_url, "http://some.url/submit", "Test {} init (submit url) failed".format(q))



    def test_init_3(self):

        """
        More than 1 otter_config
        """

        variables = {
            "arr": "numpy.ndarray"
        }

        config2 = {
            "notebook": "hw00.ipynb",
            "endpoint": "http://some.url", # dont include this when testing service enabled stuff
            "assignment_id": "hw00",
            "class_id": "some_class",
            "save_environment": False,
            "ignore_modules": [],
            "variables": variables
            }

        f = open("demofile4.otter", "a")
        f.write(json.dumps(config2))
        f.close()

        f2 = open("demofile5.otter", "a")
        f2.write(json.dumps(config2))
        f2.close()

        # Instance of Notebook class, should throw Exception
        with self.assertRaises(Exception):
            Notebook(TEST_FILES_PATH + "tests")

        # Delete otter_config file
        if os.path.exists("demofile4.otter"):
            os.remove("demofile4.otter")
            os.remove("demofile5.otter")
        else:
            print("The file does not exist")




    """
    These tests check to see that auth correctly authorizes a student, based off
    the student-inputted config file
    """


    @mock.patch('builtins.input', return_value='fakekey')
    def test_auth_1(self, mock_get):

        """
        otter_configs exists, _service_enabled = True, auth exists but incorrect
        and should throw an exception (case where auth does not exist covered in init)
        """

        variables = {
            "arr": "numpy.ndarray"
        }


        config = {
            "notebook": "hw00.ipynb",
            "endpoint": "http://some.url", # dont include this when testing service enabled stuff
            "assignment_id": "hw00",
            "class_id": "some_class",
            "auth": "googe",
            "save_environment": False,
            "ignore_modules": [],
            "variables": variables
            }

        # Make new otter config file, put it in direcotry
        f = open("demofile6.otter", "a")
        f.write(json.dumps(config))
        f.close()

        # Instance of Notebook class
        with self.assertRaises(Exception):
            Notebook(TEST_FILES_PATH + "tests")

        # Delete otter_config file
        if os.path.exists("demofile6.otter"):
            os.remove("demofile6.otter")
        else:
            print("The file does not exist")





    @mock.patch('builtins.input')
    def test_auth_2(self, mock_input):

        """
        otter_configs exists, _service_enabled = True, auth is google
        and not should throw an exception (goes into google if statement)
        """

        # set up mock input
        mock_input.return_value = "fakekey"

        variables = {
            "arr": "numpy.ndarray"
        }

        config = {
            "notebook": "hw00.ipynb",
            "endpoint": "http://some.url", # dont include this when testing service enabled stuff
            "assignment_id": "hw00",
            "class_id": "some_class",
            "auth": "google",
            "save_environment": False,
            "ignore_modules": [],
            "variables": variables
            }

        # Make new otter config file, put it in direcotry
        f = open("demofile6.otter", "a")
        f.write(json.dumps(config))
        f.close()

        # Instance of Notebook class
        grader = Notebook(TEST_FILES_PATH + "tests")

        self.assertEqual(grader._api_key, "fakekey")

        # Delete otter_config file
        if os.path.exists("demofile6.otter"):
            os.remove("demofile6.otter")
        else:
            print("The file does not exist")





    @mock.patch('builtins.input')
    def test_auth_3(self, mock_input):

        """
        otter_configs exists, _service_enabled = True, auth is automatically set
        and not should throw an exception, _API_KEY exists from test_auth_2
        """

        # set up mock input
        mock_input.return_value='fake input'


        variables = {
            "arr": "numpy.ndarray"
        }

        config = {
            "notebook": "hw00.ipynb",
            "endpoint": "http://some.url", # dont include this when testing service enabled stuff
            "assignment_id": "hw00",
            "class_id": "some_class",
            "auth": "default",
            "save_environment": False,
            "ignore_modules": [],
            "variables": variables
            }

        # Make new otter config file, put it in direcotry
        f = open("demofile6.otter", "a")
        f.write(json.dumps(config))
        f.close()

        # Instance of Notebook class
        grader = Notebook(TEST_FILES_PATH + "tests")

        self.assertEqual(grader._api_key, "fakekey")

        # Delete otter_config file
        if os.path.exists("demofile6.otter"):
            os.remove("demofile6.otter")
        else:
            print("The file does not exist")



    @mock.patch('otter.check.notebook.requests.get')
    @mock.patch('otter.check.notebook.getpass')
    @mock.patch('otter.check.notebook.input')
    def test_auth_4(self, mock_input, mock_pass, mock_get):

        """
        otter_configs exists, _service_enabled = True, auth is automatically set
        and not should throw an exception, _API_KEY exists from test_auth_2
        """

        # sets api_key to none to avoid first if statement in notebook.auth()
        notebook._API_KEY = None

        # sets up methods to mock
        mock_get.return_value = mock_auth_get()
        mock_pass.return_value = "fake pass"
        mock_input.return_value = "fake input"

        variables = {
            "arr": "numpy.ndarray"
        }


        config = {
            "notebook": "hw00.ipynb",
            "endpoint": "http://some.url",
            "assignment_id": "hw00",
            "class_id": "some_class",
            "auth": "default",
            "save_environment": False,
            "ignore_modules": [],
            "variables": variables
            }

        # Make new otter config file, put it in direcotry
        f = open("demofile6.otter", "a")
        f.write(json.dumps(config))
        f.close()

        # Instance of Notebook class
        grader = Notebook(TEST_FILES_PATH + "tests")

        self.assertEqual(grader._api_key, "fakekey")


        if os.path.exists("demofile6.otter"):
            os.remove("demofile6.otter")
        else:
            print("The file does not exist")




    """
    These tests check to see that notebook.submit() correctly posts an assignment
    """

    def test_submit_1(self):

        """
        _service_enabled = False, should raise an exception
        """

        variables = {
            "arr": "numpy.ndarray"
        }

        # Instance of Notebook class
        with self.assertRaises(Exception):
            grader = Notebook(TEST_FILES_PATH + "tests")
            grader.submit()


    @mock.patch('otter.check.notebook.requests.post', side_effect=mocked_requests_get)
    def test_submit_2(self, mock_get):

        """
        otter_configs exists, _service_enabled = True, should go into auth and run as it should
        """

        variables = {
            "arr": "numpy.ndarray"
        }

        config = {
            "notebook": "hw00.ipynb",
            "assignment_id": "hw00",
            "class_id": "some_class",
            "auth": "google",
            "save_environment": False,
            "ignore_modules": [],
            "variables": variables,
            "endpoint": "http://some.url",
                    }

        f = open("demofile6.otter", "a")
        f.write(json.dumps(config))
        f.close()


        grader = Notebook(TEST_FILES_PATH + "tests")
        grader.submit()

        #check to see if the right file was used
        args, kwargs = mock_get.call_args
        self.assertEqual(config['endpoint'] + '/submit', args[0])




        # Delete otter_config file
        if os.path.exists("demofile6.otter"):
            os.remove("demofile6.otter")
        else:
            print("The file does not exist")















    @mock.patch('builtins.input', return_value='fakekey')
    def test_check(self, mock_input):
        """
        Checks that the otter.Notebook class works correctly
        """
        notebook._API_KEY = 'fakekey'

        # i1 = Notebook(TEST_FILES_PATH + "tests") #bypass setup
        grader = Notebook(TEST_FILES_PATH + "tests")

        def square(x):
            return x ** 2

        def negate(x):
            return not x

        global_env = {
            "square": square,
            "negate": negate
        }

        for q_path in glob(TEST_FILES_PATH + "tests/*.py"):
            q = os.path.split(q_path)[1][:-3]
            result = grader.check(q, global_env=global_env)
            if q != "q2":
                self.assertEqual(result.grade, 1, "Test {} failed".format(q))
            else:
                self.assertEqual(result.grade, 0, "Test {} passed".format(q))

    def test_check_no_env(self):
        """
        Checks that the ``Notebook`` class works correctly, with no global env input
        """
        grader = Notebook(TEST_FILES_PATH + "tests")

        for q_path in glob(TEST_FILES_PATH + "tests/*.py"):
            q = os.path.split(q_path)[1][:-3]
            result = grader.check(q)  # global_env=global_env)
            if q != "q2":
                self.assertEqual(result.grade, 1, f"Test {q} expected to pass but failed:\n{result}")
            else:
                self.assertEqual(result.grade, 0, f"Test {q} expected to fail but passed:\n{result}")

<<<<<<< HEAD
=======
<<<<<<< HEAD
=======
>>>>>>> b28742dc
    def test_check_raise_exception(self):
        """
        Checks that the otter.Notebook class check method correctly raises Exceptions
        when things go wrong
        """
        grader = Notebook(TEST_FILES_PATH + "tests")
        global_env = 0
        for q_path in glob(TEST_FILES_PATH + "tests/*.py"):
            q = os.path.split(q_path)[1][:-3]
            self.assertRaises(AttributeError,
                              lambda: grader.check(q, global_env=global_env))

<<<<<<< HEAD
=======
>>>>>>> df8bdbea5af4799f98e477ec7eb05182858aec85
>>>>>>> b28742dc
    def test_check_all_repr(self):
        """
        Checks that the representation of results as strings is correct
        """
        grader = Notebook(TEST_FILES_PATH + "tests")

        output = str(grader.check_all())

        # checks each question substring
        output_lst = [
            'q1:\n\n    All tests passed!\n',
            'q2:\n\n    \n    0 of 1 tests passed\n',
            'q3:\n\n    All tests passed!\n',
            'q4:\n\n    All tests passed!\n',
            'q5:\n\n    All tests passed!\n'
        ]

        for result in output_lst:
            self.assertTrue(output.count(result) == 1)

    def test_to_pdf_with_nb_path(self):
        """
        Checks for existence of notebook PDF
        This test is the general use case WITH a specified notebook path
        """
        grader = Notebook(TEST_FILES_PATH + "tests")
        grader.to_pdf(TEST_FILES_PATH + "test-nb.ipynb", filtering=False)

        self.assertTrue(os.path.isfile(TEST_FILES_PATH + "test-nb.pdf"))
        # cleanup
        os.remove(TEST_FILES_PATH + "test-nb.pdf")

    def test_to_pdf_without_nb_path_case1_pass(self):
        """
        Checks for the existence of notebook PDF
        This test is for the case where notebook path is not defined,
        but there exists a .otter file specifing the IPYNB notebook name
        """
        responses.add(responses.GET, 'http://some.url/auth/google',
                      json={'Key': '1234125'}, status=404)
        grader = Notebook(TEST_FILES_PATH + "tests")
        grader.to_pdf(nb_path = None, filtering=False)
        self.assertTrue(os.path.exists("test-nb.pdf"))
        # cleanup
        os.remove("test-nb.pdf")

    def test_to_pdf_without_nb_path_case2_fail(self):
        """
        Checks for correct error scenario for to_pdf method
        This test is for when np_path is set to None and multiple
        IPYNB notebooks exist in the working directory.
        """
        grader = Notebook(TEST_FILES_PATH + "tests")
        self.assertRaises(AssertionError,
                          lambda: grader.to_pdf(nb_path=None, filtering=False))

    def test_to_pdf_without_nb_path_case2_pass(self):
        """
        Checks for correct scenario on to_pdf method
        This test is for when np_path is set to None and only 1
        IPYNB notebook exists in the working directory.
        """
        grader = Notebook(TEST_FILES_PATH + "tests")
        grader.to_pdf(nb_path=None, filtering = False)

        self.assertTrue(os.path.exists("test-nb.pdf"))
        # cleanup
        os.remove("test-nb.pdf")

    def test_to_pdf_without_nb_path_case3(self):
        """
        Checks for correct error scenario for to_pdf method
        This test is for when nb_path is set to None, should raise ValueError
        """
        grader = Notebook(TEST_FILES_PATH + "tests")
        self.assertRaises(ValueError,
                          lambda: grader.to_pdf(nb_path=None, filtering=False))

    def test_export_without_nb_path_case2_pass(self):
        """
        Checks for correct error scenario for export method
        This test is for when nb_path is set to None and
        there is only 1 IPYNB notebook in working directory
        """
        grader = Notebook(TEST_FILES_PATH + "tests")
        grader.export(nb_path=None, filtering=False)

        self.assertTrue(os.path.isfile("test-nb.pdf"))
        with self.unzip_to_temp("test-nb.zip") as unzipped_dir:
            # breakpoint()
            self.assertDirsEqual(
                unzipped_dir,
                TEST_FILES_PATH + "export-correct/test/test-notebook",
                ignore_ext=[".pdf", ""]  # second ignores .OTTER_LOG files
            )
        # cleanup
        os.remove("test-nb.pdf")
        os.remove("test-nb.zip")

    def test_export_without_nb_path_case2_fail(self):
        """
        Checks for correct error scenario for export method
        This test is for when nb_path is set to None and
        there are multiple IPYNB notebooks in working directory
        """
        grader = Notebook(TEST_FILES_PATH + "tests")
        self.assertRaises(AssertionError,
                          lambda: grader.export(nb_path=None, filtering=False))

    def test_export_without_nb_path_case3(self):
        """
        Checks for correct error scenario for export method
        This test is for when nb_path is set to None and
        there are no IPYNB notebooks in the working directory
        """
        grader = Notebook(TEST_FILES_PATH + "tests")
        self.assertRaises(ValueError,
                          lambda: grader.export(nb_path=None, filtering=False))

    def test_export_no_error(self):
        """
        Checks export contents for existence of PDF and equality of zip
        """
        grader = Notebook(TEST_FILES_PATH + "tests")
        grader.export(TEST_FILES_PATH + "test-nb.ipynb", filtering=False)

        self.assertTrue(os.path.isfile(TEST_FILES_PATH + "test-nb.pdf"))

        with self.unzip_to_temp(TEST_FILES_PATH + "test-nb.zip") as unzipped_dir:
            # breakpoint()
            self.assertDirsEqual(
                unzipped_dir,
                TEST_FILES_PATH + "export-correct",
<<<<<<< HEAD
=======
<<<<<<< HEAD
>>>>>>> b28742dc
                ignore_ext=[".pdf", ""] # second ignores .OTTER_LOG files
=======
                ignore_ext=[".pdf", ""]  # second ignores .OTTER_LOG files
>>>>>>> df8bdbea5af4799f98e477ec7eb05182858aec85
            )

        # cleanup
        os.remove(TEST_FILES_PATH + "test-nb.pdf")
        os.remove(TEST_FILES_PATH + "test-nb.zip")

    def test_export_multiple_otter_error(self):
        """
        Checks export for error scenario for export method
        This test should pass when export successfully raises an
        AssertionError for the case when the directory contains
        multiple .otter files.
        """
        grader = Notebook(TEST_FILES_PATH + "tests")
        self.assertRaises(AssertionError,
                          lambda: grader.export(nb_path=None, filtering=False))

    @patch.object(LogEntry, "shelve")
    def test_nb_log(self, mock_log):
        """
        Checks existence of log when running nb
        """

        mock_log.return_value = LogEntry(EventType.CHECK)
        grader = Notebook(TEST_FILES_PATH + "tests")
        output = grader.check_all()

        self.assertTrue(os.path.isfile(_OTTER_LOG_FILENAME))

    def tearDown(self):
        if os.path.isfile(_OTTER_LOG_FILENAME):
            os.remove(_OTTER_LOG_FILENAME)<|MERGE_RESOLUTION|>--- conflicted
+++ resolved
@@ -7,20 +7,10 @@
 import os
 import shutil
 import subprocess
-<<<<<<< HEAD
 import json
 import requests
 import responses
 
-=======
-<<<<<<< HEAD
-import json
-import requests
-
-=======
-import responses
->>>>>>> df8bdbea5af4799f98e477ec7eb05182858aec85
->>>>>>> b28742dc
 
 
 from subprocess import PIPE
@@ -47,10 +37,6 @@
 def negate(x):
     return not x
 
-<<<<<<< HEAD
-=======
-<<<<<<< HEAD
->>>>>>> b28742dc
 def mocked_requests_get(*args, **kwargs):
     class MockResponse:
         def __init__(self, json_data, status_code):
@@ -77,11 +63,9 @@
             self.status_code = status_code
 
         def content(self):
-            print('hssdhfs')
             return self
 
         def decode(self, type):
-            print('aaaawe')
             return "fakekey"
 
     str = "fakekey"
@@ -91,11 +75,6 @@
     return response
 
 
-<<<<<<< HEAD
-=======
-=======
->>>>>>> df8bdbea5af4799f98e477ec7eb05182858aec85
->>>>>>> b28742dc
 
 class TestNotebook(TestCase):
     """
@@ -118,11 +97,7 @@
     """
 
     def test_init_1(self):
-<<<<<<< HEAD
-
-=======
-        
->>>>>>> b28742dc
+
         """
         otter_configs exists, _service_enabled = True, auth exists
         """
@@ -579,11 +554,6 @@
             else:
                 self.assertEqual(result.grade, 0, f"Test {q} expected to fail but passed:\n{result}")
 
-<<<<<<< HEAD
-=======
-<<<<<<< HEAD
-=======
->>>>>>> b28742dc
     def test_check_raise_exception(self):
         """
         Checks that the otter.Notebook class check method correctly raises Exceptions
@@ -596,10 +566,6 @@
             self.assertRaises(AttributeError,
                               lambda: grader.check(q, global_env=global_env))
 
-<<<<<<< HEAD
-=======
->>>>>>> df8bdbea5af4799f98e477ec7eb05182858aec85
->>>>>>> b28742dc
     def test_check_all_repr(self):
         """
         Checks that the representation of results as strings is correct
@@ -733,14 +699,8 @@
             self.assertDirsEqual(
                 unzipped_dir,
                 TEST_FILES_PATH + "export-correct",
-<<<<<<< HEAD
-=======
-<<<<<<< HEAD
->>>>>>> b28742dc
                 ignore_ext=[".pdf", ""] # second ignores .OTTER_LOG files
-=======
-                ignore_ext=[".pdf", ""]  # second ignores .OTTER_LOG files
->>>>>>> df8bdbea5af4799f98e477ec7eb05182858aec85
+
             )
 
         # cleanup
