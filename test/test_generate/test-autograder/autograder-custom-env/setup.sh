--- conflicted
+++ resolved
@@ -3,7 +3,6 @@
 # apt-get clean
 # apt-get update
 # apt-get install -y python3.7 python3-pip python3.7-dev
-<<<<<<< HEAD
 if [ "${BASE_IMAGE}" != "ucbdsinfra/otter-grader" ]; then
     apt-get clean
     apt-get update
@@ -16,7 +15,7 @@
     # update-alternatives --install /usr/bin/python3 python3 /usr/bin/python3.7 1
 
     # install conda
-    wget -nv -O /autograder/source/miniconda_install.sh "https://repo.anaconda.com/miniconda/Miniconda3-py38_4.9.2-Linux-x86_64.sh"
+    wget -nv -O /autograder/source/miniconda_install.sh "https://repo.anaconda.com/miniconda/Miniconda3-py38_4.10.3-Linux-x86_64.sh"
     chmod +x /autograder/source/miniconda_install.sh
     /autograder/source/miniconda_install.sh -b
     echo "export PATH=/root/miniconda3/bin:\$PATH" >> /root/.bashrc
@@ -24,32 +23,6 @@
     export PATH=/root/miniconda3/bin:$PATH
     export TAR="/bin/tar"
 fi
-=======
-
-apt-get clean
-apt-get update
-apt-get install -y pandoc
-apt-get install -y texlive-xetex texlive-fonts-recommended texlive-generic-recommended
-
-# install wkhtmltopdf
-wget --quiet -O /tmp/wkhtmltopdf.deb https://github.com/wkhtmltopdf/packaging/releases/download/0.12.6-1/wkhtmltox_0.12.6-1.bionic_amd64.deb
-apt-get install -y /tmp/wkhtmltopdf.deb
-
-# update-alternatives --install /usr/bin/python3 python3 /usr/bin/python3.7 1
-
-apt-get clean
-apt-get update
-apt-get install -y build-essential libcurl4-gnutls-dev libxml2-dev libssl-dev libcurl4-openssl-dev libgit2-dev
-
-# install conda
-wget -nv -O /autograder/source/miniconda_install.sh "https://repo.anaconda.com/miniconda/Miniconda3-py38_4.10.3-Linux-x86_64.sh"
-chmod +x /autograder/source/miniconda_install.sh
-/autograder/source/miniconda_install.sh -b
-echo "export PATH=/root/miniconda3/bin:\$PATH" >> /root/.bashrc
-
-export PATH=/root/miniconda3/bin:$PATH
-export TAR="/bin/tar"
->>>>>>> a0204d92
 
 # install dependencies with conda
 conda env create -f /autograder/source/environment.yml
