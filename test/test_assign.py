##################################
##### Tests for otter assign #####
##################################

import unittest
import sys
import os
import shutil
import subprocess
import contextlib

from io import StringIO
from subprocess import PIPE
from glob import glob
from unittest import mock

from otter.assign import clear_assignment_metadata
from otter.utils import block_print

# read in argument parser
bin_globals = {}

with open("bin/otter") as f:
    exec(f.read(), bin_globals)

parser = bin_globals["parser"]

TEST_FILES_PATH = "test/test-assign/"

class TestAssign(unittest.TestCase):

    def check_gradescope_zipfile(self, path, config, tests=[], files=[]):
        # unzip the zipfile
        unzip_command = ["unzip", "-o", path, "-d", TEST_FILES_PATH + "autograder"]
        unzip = subprocess.run(unzip_command, stdout=PIPE, stderr=PIPE)
        self.assertEqual(len(unzip.stderr), 0, unzip.stderr)

        expected_files = ["run_autograder", "setup.sh", "requirements.txt"]
        expected_directories = ["tests", "files"]

        # go through files and ensure that they all exist
        for file in expected_files:
            fp = TEST_FILES_PATH + "autograder/" + file
            self.assertTrue(os.path.isfile(fp), f"File {fp} does not exist")
        
        for drct in expected_directories:
            dp = TEST_FILES_PATH + "autograder/" + drct
            self.assertTrue(os.path.isdir(dp), f"Directory {dp} does not exist")
        
        for file in files:
            fp = TEST_FILES_PATH + "autograder/files/" + file
            self.assertTrue(os.path.isfile(fp), f"Support file {fp} does not exist")
        
        for test in tests:
            tp = TEST_FILES_PATH + "autograder/tests/" + test
            self.assertTrue(os.path.isfile(tp), f"Test file {tp} does not exist")

        # check configurations in autograder/run_autograder
        with open(TEST_FILES_PATH + "autograder/run_autograder") as f:
            run_autograder = f.read()

        # exec with __name__ not __main__ so that the grading doesn't occur and it only loads globals
        run_autograder_globals = {"__name__": "__not_main__"}
        exec(run_autograder, run_autograder_globals)

        for k, v in config.items():
            self.assertEqual(run_autograder_globals[k], v, 
                f"Expected config value for {k} ({v}) does not match actual value ({run_autograder_globals[k]})"
            )
        shutil.rmtree(TEST_FILES_PATH+"autograder")

    def test_convert_example(self):
        """
        Checks that otter assign filters and outputs correctly
        """
        # run otter assign
        clear_assignment_metadata()

        run_assign_args = [
            "assign", "--no-run-tests", TEST_FILES_PATH + "example.ipynb", TEST_FILES_PATH + "output", TEST_FILES_PATH + "data.csv"
        ]
        args = parser.parse_args(run_assign_args)

        # block stdout while running
        output = StringIO()
        with block_print():
            args.func(args)

        # check that we have the correct output contents
        self.assertTrue(os.path.isdir(TEST_FILES_PATH + "output"))
        self.assertEqual(sorted(os.listdir(TEST_FILES_PATH + "output")), ["autograder", "student"])

        # check contents of autograder directory
        self.assertEqual(len(os.listdir(TEST_FILES_PATH + "output/autograder")), 4)
        for f in ["tests", "data.csv", "example.ipynb", "requirements.txt"]:
            self.assertIn(f, os.listdir(TEST_FILES_PATH + "output/autograder"))
        for f in ["q1.py", "q3.py", "q8.py"]:
            self.assertIn(f, os.listdir(TEST_FILES_PATH + "output/autograder/tests"))

        for file in ["example.ipynb", "data.csv", "requirements.txt", "tests/q1.py", "tests/q3.py", "tests/q8.py"]:
            with open(os.path.join(TEST_FILES_PATH + "example-correct/autograder", file)) as f:
                correct_contents = f.read()
            with open(os.path.join(TEST_FILES_PATH + "output/autograder", file)) as f:
                contents = f.read()
            self.assertEqual(correct_contents, contents, "Autograder file {} incorrect".format(file))

        # check contents of student directory
        self.assertEqual(len(os.listdir(TEST_FILES_PATH + "output/student")), 3)
        for f in ["tests", "data.csv", "example.ipynb"]:
            self.assertIn(f, os.listdir(TEST_FILES_PATH + "output/student"))
        for f in ["q1.py", "q3.py", "q8.py"]:
            self.assertIn(f, os.listdir(TEST_FILES_PATH + "output/student/tests"))

        for file in ["example.ipynb", "data.csv", "tests/q1.py", "tests/q3.py", "tests/q8.py"]:
            with open(os.path.join(TEST_FILES_PATH + "example-correct/student", file)) as f:
                correct_contents = f.read()
            with open(os.path.join(TEST_FILES_PATH + "output/student", file)) as f:
                contents = f.read()
            self.assertEqual(correct_contents, contents, "Student file {} incorrect".format(file))
        
        # cleanup the output

        shutil.rmtree(TEST_FILES_PATH + "output")

    def test_otter_example(self):
        
        # Checks that otter assign filters and outputs correctly
        clear_assignment_metadata()

        # run otter assign
        run_assign_args = [
            "assign", "--no-init-cell", "--no-check-all", TEST_FILES_PATH + "generate-otter.ipynb", 
            TEST_FILES_PATH + "output", TEST_FILES_PATH + "data.csv"
        ]
        args = parser.parse_args(run_assign_args)

        # block stdout while running
        output = StringIO()
        with contextlib.redirect_stdout(output):
            with mock.patch("otter.assign.block_print"):
                args.func(args)

        # check that we have the correct output contents
        self.assertTrue(os.path.isdir(TEST_FILES_PATH + "output"))
        self.assertEqual(sorted(os.listdir(TEST_FILES_PATH + "output")), ["autograder", "student"])

        # check contents of autograder directory
        self.assertEqual(len(os.listdir(TEST_FILES_PATH + "output/autograder")), 5)
        for f in ["tests", "data.csv", "generate-otter.ipynb", "generate-otter.otter"]:
            self.assertIn(f, os.listdir(TEST_FILES_PATH + "output/autograder"))
        for f in ["q1.py", "q3.py", "q8.py"]:
            self.assertIn(f, os.listdir(TEST_FILES_PATH + "output/autograder/tests"))

        for file in ["generate-otter.ipynb", "data.csv", "generate-otter.otter", "tests/q1.py", "tests/q3.py", "tests/q8.py"]:
            with open(os.path.join(TEST_FILES_PATH + "otter-correct/autograder", file)) as f:
                correct_contents = f.read()
            with open(os.path.join(TEST_FILES_PATH + "output/autograder", file)) as f:
                contents = f.read()
            self.assertEqual(correct_contents, contents, "Autograder file {} incorrect".format(file))

        # check contents of student directory
        self.assertEqual(len(os.listdir(TEST_FILES_PATH + "output/student")), 4)
        for f in ["tests", "data.csv", "generate-otter.ipynb", "generate-otter.otter"]:
            self.assertIn(f, os.listdir(TEST_FILES_PATH + "output/student"))
        for f in ["q1.py", "q3.py", "q8.py"]:
            self.assertIn(f, os.listdir(TEST_FILES_PATH + "output/student/tests"))

        for file in ["generate-otter.ipynb", "data.csv", "tests/q1.py", "tests/q3.py", "tests/q8.py"]:
            with open(os.path.join(TEST_FILES_PATH + "otter-correct/student", file)) as f:
                correct_contents = f.read()
            with open(os.path.join(TEST_FILES_PATH + "output/student", file)) as f:
                contents = f.read()
            self.assertEqual(correct_contents, contents, "Student file {} incorrect".format(file))
        
        # cleanup the output

        shutil.rmtree(TEST_FILES_PATH + "output")

    def test_pdf_example(self):
        
        #Checks that otter assign filters and outputs correctly
        clear_assignment_metadata()

        # run otter assign
        run_assign_args = [
            "assign", "--no-export-cell", "--no-run-tests", "--no-init-cell", 
            TEST_FILES_PATH + "generate-pdf.ipynb", TEST_FILES_PATH + "output", TEST_FILES_PATH + "data.csv"
        ]
        args = parser.parse_args(run_assign_args)

        # block stdout while running
        output = StringIO()
        with block_print():
            args.func(args)

        # check that we have the correct output contents
        self.assertTrue(os.path.isdir(TEST_FILES_PATH + "output"))
        self.assertEqual(sorted(os.listdir(TEST_FILES_PATH + "output")), ["autograder", "student"])

        # check contents of autograder directory
        self.assertEqual(len(os.listdir(TEST_FILES_PATH + "output/autograder")), 7)
        for f in ["tests", "data.csv", "generate-pdf.ipynb", "requirements.txt","generate-pdf-sol.pdf","generate-pdf-template.pdf"]:
            self.assertIn(f, os.listdir(TEST_FILES_PATH + "output/autograder"))
        for f in ["q1.py", "q3.py", "q8.py"]:
            self.assertIn(f, os.listdir(TEST_FILES_PATH + "output/autograder/tests"))

        # autograder check, but not testing pdf equality here
        
        for file in ["generate-pdf.ipynb", "data.csv", "requirements.txt", "tests/q1.py", "tests/q3.py", "tests/q8.py"]:
            with open(os.path.join(TEST_FILES_PATH + "pdf-correct/autograder", file)) as f:
                correct_contents = f.read()
            with open(os.path.join(TEST_FILES_PATH + "output/autograder", file)) as f:
                contents = f.read()
            self.assertEqual(correct_contents, contents, "Autograder file {} incorrect".format(file))
                
        # check gradescope zip file
        self.check_gradescope_zipfile(TEST_FILES_PATH+"output/autograder/autograder.zip",{},["q1.py","q3.py","q8.py"],["data.csv"])

        # check contents of student directory
        self.assertEqual(len(os.listdir(TEST_FILES_PATH + "output/student")), 3)
        for f in ["tests", "data.csv", "generate-pdf.ipynb"]:
            self.assertIn(f, os.listdir(TEST_FILES_PATH + "output/student"))
        for f in ["q1.py", "q3.py", "q8.py"]:
            self.assertIn(f, os.listdir(TEST_FILES_PATH + "output/student/tests"))

        for file in ["generate-pdf.ipynb", "data.csv", "tests/q1.py", "tests/q3.py", "tests/q8.py"]:
            with open(os.path.join(TEST_FILES_PATH + "pdf-correct/student", file)) as f:
                correct_contents = f.read()
            with open(os.path.join(TEST_FILES_PATH + "output/student", file)) as f:
                contents = f.read()
            self.assertEqual(correct_contents, contents, "Student file {} incorrect".format(file))
        
        # cleanup the output
<<<<<<< HEAD
        shutil.rmtree(TEST_FILES_PATH + "output")
    
    def tearDown(self):
        from otter.assign import _clear_assignment_metadata
        _clear_assignment_metadata()
=======

        shutil.rmtree(TEST_FILES_PATH + "output")
>>>>>>> 381da295
<|MERGE_RESOLUTION|>--- conflicted
+++ resolved
@@ -231,13 +231,9 @@
             self.assertEqual(correct_contents, contents, "Student file {} incorrect".format(file))
         
         # cleanup the output
-<<<<<<< HEAD
+
         shutil.rmtree(TEST_FILES_PATH + "output")
     
     def tearDown(self):
         from otter.assign import _clear_assignment_metadata
-        _clear_assignment_metadata()
-=======
-
-        shutil.rmtree(TEST_FILES_PATH + "output")
->>>>>>> 381da295
+        _clear_assignment_metadata()