--- conflicted
+++ resolved
@@ -9,16 +9,13 @@
 import subprocess
 import contextlib
 
-<<<<<<< HEAD
-from otter.assign import main as assign
-=======
 from io import StringIO
 from subprocess import PIPE
 from glob import glob
 from unittest.mock import patch
->>>>>>> a4f9f700
 
 from otter.argparser import get_parser
+from otter.assign import main as assign
 from otter.utils import block_print
 from otter.generate.token import APIClient
 
@@ -117,64 +114,53 @@
             "assign", "--no-run-tests", TEST_FILES_PATH + "example.ipynb", TEST_FILES_PATH + "output", "data.csv"
         ]
         args = parser.parse_args(run_assign_args)
-<<<<<<< HEAD
         args.func = assign
         args.func(args)
-=======
+
+        self.assertDirsEqual(TEST_FILES_PATH + "output", TEST_FILES_PATH + "example-correct")
+
+        # cleanup
+        if os.path.exists(TEST_FILES_PATH + "output"):
+            shutil.rmtree(TEST_FILES_PATH + "output")
+
+    def test_otter_example(self):
+        """
+        Checks that otter assign filters and outputs correctly, as well as creates a correct .otter file
+        """
+        run_assign_args = [
+            "assign", "--no-init-cell", "--no-check-all", TEST_FILES_PATH + "generate-otter.ipynb", 
+            TEST_FILES_PATH + "output", "data.csv"
+        ]
+        args = parser.parse_args(run_assign_args)
+        args.func = assign
+        args.func(args)
+
+        # # block stdout while running
+        # output = StringIO()
+        # with contextlib.redirect_stdout(output):
+        #     with patch("otter.assign.block_print"):
+        #         args.func(args)
+
+        self.assertDirsEqual(TEST_FILES_PATH + "output", TEST_FILES_PATH + "otter-correct")
+
+        # cleanup
+        if os.path.exists(TEST_FILES_PATH + "output"):
+            shutil.rmtree(TEST_FILES_PATH + "output")      
+
+    def test_pdf_example(self):
+        """
+        Checks that otter assign filters and outputs correctly, as well as creates a correct .zip file along with PDFs
+        """
+        run_assign_args = [
+            "assign", "--no-run-tests", TEST_FILES_PATH + "generate-pdf.ipynb", TEST_FILES_PATH + "output", "data.csv"
+        ]
+        args = parser.parse_args(run_assign_args)
 
         # block stdout while running
+
         output = StringIO()
         with block_print():
             args.func(args)
->>>>>>> a4f9f700
-
-        self.assertDirsEqual(TEST_FILES_PATH + "output", TEST_FILES_PATH + "example-correct")
-
-        # cleanup
-        if os.path.exists(TEST_FILES_PATH + "output"):
-            shutil.rmtree(TEST_FILES_PATH + "output")
-
-    def test_otter_example(self):
-        """
-        Checks that otter assign filters and outputs correctly, as well as creates a correct .otter file
-        """
-        run_assign_args = [
-            "assign", "--no-init-cell", "--no-check-all", TEST_FILES_PATH + "generate-otter.ipynb", 
-            TEST_FILES_PATH + "output", "data.csv"
-        ]
-        args = parser.parse_args(run_assign_args)
-
-        # block stdout while running
-        output = StringIO()
-        with contextlib.redirect_stdout(output):
-            with patch("otter.assign.block_print"):
-                args.func(args)
-
-        self.assertDirsEqual(TEST_FILES_PATH + "output", TEST_FILES_PATH + "otter-correct")
-
-        # cleanup
-        if os.path.exists(TEST_FILES_PATH + "output"):
-            shutil.rmtree(TEST_FILES_PATH + "output")      
-
-    def test_pdf_example(self):
-        """
-        Checks that otter assign filters and outputs correctly, as well as creates a correct .zip file along with PDFs
-        """
-        run_assign_args = [
-            "assign", "--no-run-tests", TEST_FILES_PATH + "generate-pdf.ipynb", TEST_FILES_PATH + "output", "data.csv"
-        ]
-        args = parser.parse_args(run_assign_args)
-<<<<<<< HEAD
-        args.func = assign
-        args.func(args)
-=======
-
-        # block stdout while running
-
-        output = StringIO()
-        with block_print():
-            args.func(args)
->>>>>>> a4f9f700
 
         self.assertDirsEqual(TEST_FILES_PATH + "output", TEST_FILES_PATH + "pdf-correct", ignore_ext=[".pdf",".zip"])
         
