--- conflicted
+++ resolved
@@ -4,11 +4,8 @@
 
 * Added `NotebookMetadataTestFile` for reading tests from Jupyter Notebook metadata
 * Added optional storage of tests in notebook metadata for Otter Assign
-<<<<<<< HEAD
 * Added token argument to Otter Generate and Otter Assign
-=======
 * Removed deprecated tool Otter Service
->>>>>>> f48915f3
 
 **v2.2.2:**
 
