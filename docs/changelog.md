--- conflicted
+++ resolved
@@ -7,12 +7,9 @@
 **v2.2.3:**
 
 * Added `NotebookMetadataTestFile` for reading tests from Jupyter Notebook metadata
-<<<<<<< HEAD
 * Added optional storage of tests in notebook metadata for Otter Assign
 * Added token argument to Otter Generate and Otter Assign
-=======
-* Added optional storage of tests in notebook metadata for Otter Assign (default-off until v3)
->>>>>>> fde2cc5a
+
 * Removed deprecated tool Otter Service
 * Added printout of total score to autograder output
 
