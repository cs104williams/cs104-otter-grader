# Changelog

**v2.0.0:**

* Changed granularity of results to be test case-by-test case rather than by file
* Added ability to list requirements directly in assignment metadata w/out requirements.txt file
* Unified assignment grading workflow and converted local grading to container-per-submission
* Exposed grading internals for non-containerized grading via `otter run` and `otter.api`
* Added plugins for altering grades and execution, incl. built-in plugins
* Added ignorable cells to Otter Assign
* Added `autograder_files` configuration for Otter Assign
* Added passdown of assignment configurations to Otter Generate from Otter Assign
* Fixed whitespace bug in Assign solution parsing
* Resolved conflicts with `nbconvert>=6.0.0`, removed version pin
* Added `otter.assign.utils.patch_copytree` as a patch for `shutil.copytee` on WSL
* Refactored Otter Generate to use `zipfile` to generate zips
<<<<<<< HEAD
* Refactored CLI to allow creation of programmatic API
* Changed `otter generate autograder` to `otter generate`
* Removed `otter generate token` as all interaction with `otter.generate.token.APIClient` can be handled elsewhere
=======
* Added intercell seeding for R Jupyter Notebooks
>>>>>>> 07a3bd63

**v1.1.6:**

* Fixed `ZeroDivisionError` when an assignment has 0 points total

**v1.1.5:**

* Fixed error in parsing requirements when using Otter Grade

**v1.1.4:**

* Fixed `KeyError` when kernelspec unparsable from notebook in Otter Assign

**v1.1.3:** 

* Changed Rmd code prompt to `NULL # YOUR CODE HERE` for assignment statements and `# YOUR CODE HERE` for whole-line and block removal

**v1.1.2:**

* Made requirements specification always throw an error if a user-specified path is not found
* Pinned `nbconvert<6.0.0` as a temporary measure due to new templating issues in that release

**v1.1.1:**

* Fixed handling variable name collisions with already-tested test files
* Added `--no-pdfs` flag to Otter Assign

**v1.1.0:**

* Moved Gradescope grading to inside conda env within container due to change in Gradescope's grading image
* Added ability to specify additional tests to be run in cell metadata without need of explicit `Notebook.check` cells

**v1.0.1:**

* Fixed bug with specification of overwriting requirements in Otter Generate

**v1.0.0:**

* Changed structure of CLI into six main commands: `otter assign`, `otter check`, `otter export`, `otter generate`, `otter grade`, and `otter service`
* Added R autograding integrations with autograding package [ottr](https://github.com/ucbds-infra/ottr)
* Added Otter Assign, a forked version of [jassign](https://github.com/okpy/jassign) that works with Otter
* Added Otter Export, a forked version of [nb2pdf](https://github.com/ucbds-infra/nb2pdf) and [gsExport](https://github.com/dibyaghosh/gsExport) for generating PDFs of notebooks
* Added Otter Service, a deployable grading service that students can POST their submissions to
* Added logging to `otter.Notebook` and Otter Check, incl. environment serialization for grading
* Changed filenames inside the package so that names match commands (e.g. `otter/cli.py` is now `otter/grade.py`)
* Added intercell seeding
* Moved all argparse calls into `otter.argparser` and the logic for routing Otter commands to `otter.run`
* Made several fixes to `otter check`, incl. ability to grade notebooks with it
* `otter generate` and `otter grade` now remove tmp directories on failure
* Fixed `otter.ok_parser.CheckCallWrapper` finding and patching instances of `otter.Notebook`
* Changed behavior of hidden test cases to use individual case `"hidden"` key instead of global `"hidden"` key
* Made use of metadata files in `otter grade` optional
* Added `otter_ignore` cell tag to flag a cell to be ignored during notebook execution

**v0.4.8:**

* added import of `IPython.display.display` to `otter/grade.py`
* patched Gradescope metadata parser for group submissions

**v0.4.7:**

* fix relative import issue on Gradescope (again, *sigh*)

**v0.4.6:** re-release of v0.4.5

**v0.4.5:**

* added missing patch of `otter.Notebook.export` in `otter/grade.py`
* added `__version__` global in `otter/__init__.py`
* fixed relative import issue when running on Gradescope
* fixed not finding/rerunning tests on Gradescope with `otter.Notebook.check`

**v0.4.4:**

* fixed template escape bug in `otter/gs_generator.py`

**v0.4.3:**

* fixed dead link in `docs/gradescope.md`
* updated to Python 3.7 in setup.sh for Gradescope
* made `otter` and `otter gen` CLIs find `./requirements.txt` automatically if it exists
* fix bug where GS generator fails if no `-r` flag specified<|MERGE_RESOLUTION|>--- conflicted
+++ resolved
@@ -14,13 +14,10 @@
 * Resolved conflicts with `nbconvert>=6.0.0`, removed version pin
 * Added `otter.assign.utils.patch_copytree` as a patch for `shutil.copytee` on WSL
 * Refactored Otter Generate to use `zipfile` to generate zips
-<<<<<<< HEAD
 * Refactored CLI to allow creation of programmatic API
 * Changed `otter generate autograder` to `otter generate`
 * Removed `otter generate token` as all interaction with `otter.generate.token.APIClient` can be handled elsewhere
-=======
 * Added intercell seeding for R Jupyter Notebooks
->>>>>>> 07a3bd63
 
 **v1.1.6:**
 
