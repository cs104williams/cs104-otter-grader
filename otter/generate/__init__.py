--- conflicted
+++ resolved
@@ -106,15 +106,11 @@
     options.update(otter_config)
 
     # update language
-<<<<<<< HEAD
-    options["lang"] = lang.lower()
+    options["lang"] = options.get("lang", lang.lower())
     if options["lang"] not in LANGUAGE_BASED_CONFIGURATIONS.keys():
         raise ValueError(f"Invalid language specified: {options['lang']}")
 
     lang_config = LANGUAGE_BASED_CONFIGURATIONS[options["lang"]]
-=======
-    options["lang"] = options.get("lang", lang.lower())
->>>>>>> 5e234c10
 
     template_dir = lang_config["template_dir"]
 
