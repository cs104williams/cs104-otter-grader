--- conflicted
+++ resolved
@@ -19,8 +19,7 @@
 
 MINICONDA_INSTALL_URL = "https://repo.anaconda.com/miniconda/Miniconda3-py38_4.10.3-Linux-x86_64.sh"
 OTTER_ENV_NAME = "otter-env"
-<<<<<<< HEAD
-OTTR_BRANCH = "1.1.1"  # this should match a release tag on GitHub
+OTTR_BRANCH = "1.1.3"  # this should match a release tag on GitHub
 TEMPLATE_DIR = pkg_resources.resource_filename(__name__, "templates")
 
 
@@ -36,9 +35,6 @@
         "template_dir": os.path.join(TEMPLATE_DIR, "r"),
     },
 }
-=======
-OTTR_BRANCH = "1.1.3"  # this should match a release tag on GitHub
->>>>>>> 1f3898bf
 
 
 def main(*, tests_dir="./tests", output_path="autograder.zip", config=None, no_config=False, 
