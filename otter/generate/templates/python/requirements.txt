--- conflicted
+++ resolved
@@ -13,13 +13,9 @@
 dill
 numpy
 gspread
-<<<<<<< HEAD
 google-api-python-client
 google-auth-oauthlib
 six
-otter-grader==4.3.2
-=======
 otter-grader==4.3.3
->>>>>>> c255f6e4
 {% endif %}{% if other_requirements %}
 {{ other_requirements }}{% endif %}