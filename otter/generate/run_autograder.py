--- conflicted
+++ resolved
@@ -147,13 +147,11 @@
     Args:
         config (``dict``): configurations for autograder
     """
-<<<<<<< HEAD
+    print(LOGO_WITH_VERSION, "\n")
+    
     if config.get("lang", "python") == "r":
         run_r_autograder(config)
         return
-=======
-    print(LOGO_WITH_VERSION, "\n")
->>>>>>> c7efb0bf
 
     if config.get("token", None) is not None:
         client = APIClient(token=config.get("token", None))
