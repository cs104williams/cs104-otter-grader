"""Utilities for Otter Assign"""

import copy
import datetime as dt
import json
import os
import pathlib
import re
import shutil

from glob import glob
from textwrap import indent

from .constants import IGNORE_REGEX

from ..execute import grade_notebook
from ..generate import main as generate_autograder
<<<<<<< HEAD
from ..generate.token import APIClient
from ..test_files import NOTEBOOK_METADATA_KEY
from ..utils import get_relpath, get_source
=======
from ..utils import get_source
>>>>>>> 2ba53e57


class EmptyCellException(Exception):
    """
    Exception for empty cells to indicate deletion
    """


class AssignNotebookFormatException(Exception):
    """
    """
    def __init__(self, message, question, cell_index, *args, **kwargs):
        message += " ("
        if question is not None:
            message += f"question { question.name }, "
        message += f"cell number { cell_index + 1 })"
        super().__init__(message, *args, **kwargs)


def get_notebook_language(nb):
    """
    Parse the notebook kernel language and return it as a string.

    Args:
        nb (``nbformat.NotebookNode``): the notebook

    Returns:
        ``str``: the name of the language as a lowercased string
    """
    return nb["metadata"]["kernelspec"]["language"].lower()


def is_ignore_cell(cell):
    """
    Returns whether the current cell should be ignored
    
    Args:
        cell (``nbformat.NotebookNode``): a notebook cell

    Returns:
        ``bool``: whether the cell is a ignored
    """
    source = get_source(cell)
    return source and re.match(IGNORE_REGEX, source[0], flags=re.IGNORECASE)


def is_cell_type(cell, cell_type):
    """
    Determine whether a cell is of a specific type.

    Args:
        cell (``nbformat.NotebookNode``): the cell to check
        cell_type (``str``): the cell type to check for

    Returns:
        ``bool``: whether ``cell`` is of type ``cell_type``        
    """
    return cell["cell_type"] == cell_type


def remove_output(nb):
    """
    Remove all outputs from a notebook in-place.
    
    Args:
        nb (``nbformat.NotebookNode``): a notebook
    """
    for cell in nb['cells']:
        if 'outputs' in cell:
            cell['outputs'] = []
        if 'execution_count' in cell:
            cell['execution_count'] = None


def remove_cell_ids(nb):
    """
    Remove all cell IDs from a notebook in-place.
    
    Args:
        nb (``nbformat.NotebookNode``): a notebook
    """
    for cell in nb['cells']:
        if 'id' in cell:
            cell.pop('id')


def lock(cell):
    """
    Make a cell non-editable and non-deletable in-place.

    Args:
        cell (``nbformat.NotebookNode``): cell to be locked
    """
    m = cell['metadata']
    m["editable"] = False
    m["deletable"] = False


def add_tag(cell, tag):
    """
    Add a tag to a cell, returning a copy.

    Args:
        cell (``nbformat.NotebookNode``): the cell to add a tag to
        tag (``str``): the tag to add

    Returns:
        ``nbformat.NotebookNode``: a copy of ``cell`` with the tag added
    """
    cell = copy.deepcopy(cell)
    if "tags" not in cell["metadata"]:
        cell["metadata"]["tags"] = []
    cell["metadata"]["tags"].append(tag)
    return cell


def has_tag(cell, tag):
    """
    Determine whether a cell has a tag.

    Args:
        cell (``nbformat.NotebookNode``): the cell to check
        tag (``str``): the tag to check for

    Returns:
        ``nbformat.NotebookNode``: whether ``cell`` is tagged with ``tag``
    """
    return tag in cell["metadata"].get("tags", [])


def remove_tag(cell, tag):
    """
    Remove a tag from a cell, returning a copy.

    Args:
        cell (``nbformat.NotebookNode``): the cell to remove a tag from
        tag (``str``): the tag to remove

    Returns:
        ``nbformat.NotebookNode``: a copy of ``cell`` with the tag removed
    """
    cell = copy.deepcopy(cell)
    if "tags" not in cell["metadata"] or tag not in cell["metadata"]["tags"]:
        return cell
    cell["metadata"]["tags"].remove(tag)
    return cell


def str_to_doctest(code_lines, lines):
    """
    Convert a list of lines of Python code ``code_lines`` to the doctest format and appending the
    results to ``lines``.

    Args:
        code_lines (``list[str]``): the code to convert
        lines (``list[str]``): the list to append the converted lines to
    
    Returns:
        ``list[str]``: a pointer to ``lines``
    """
    if len(code_lines) == 0:
        return lines
    line = code_lines.pop(0)
    if line.startswith(" ") or line.startswith("\t"):
        return str_to_doctest(code_lines, lines + ["... " + line])
    elif bool(re.match(r"^except[\s\w]*:", line)) or line.startswith("elif ") or \
            line.startswith("else:") or line.startswith("finally:"):
        return str_to_doctest(code_lines, lines + ["... " + line])
    elif len(lines) > 0 and lines[-1].strip().endswith("\\"):
        return str_to_doctest(code_lines, lines + ["... " + line])
    else:
        return str_to_doctest(code_lines, lines + [">>> " + line])


def run_tests(nb_path, debug=False, seed=None, plugin_collection=None):
    """
    Grade a notebook and throw an error if it does not receive a perfect score.
    
    Args:
        nb_path (``pathlib.Path``): the path to the notebook to grade
        debug (``bool``, optional): whether to raise errors instead of ignoring them
        seed (``int``, optional): an RNG seed for notebook execution
        plugin_collection (``otter.plugins.PluginCollection``, optional): plugins to run while
            grading

    Raises:
        ``RuntimeError``: if the grade received by the notebook is not 100%
    """
    curr_dir = os.getcwd()
    os.chdir(nb_path.parent)

    results = grade_notebook(
        nb_path.name, tests_glob=glob(os.path.join("tests", "*.py")), cwd=os.getcwd(), 
    	test_dir=os.path.join(os.getcwd(), "tests"), ignore_errors = not debug, seed=seed,
        plugin_collection=plugin_collection
    )

    if results.total != results.possible:
        raise RuntimeError(f"Some autograder tests failed in the autograder notebook:\n" + \
            indent(results.summary(), '    '))

    os.chdir(curr_dir)


def write_otter_config_file(assignment):
    """
    Create an Otter configuration file (a ``.otter`` file) for students to use Otter tools,
    including saving environments and submitting to an Otter Service deployment, using assignment
    configurations. Writes the resulting file to the ``autograder`` and ``student`` subdirectories
    of ``assignment.result``.

    Args:
        assignment (``otter.assign.assignment.Assignment``): the assignment config
    """
    config = {}

    config["notebook"] = assignment.master.name
    config["save_environment"] = assignment.save_environment
    config["ignore_modules"] = assignment.ignore_modules

    if assignment.variables:
        config["variables"] = assignment.variables

    config_name = assignment.master.stem + '.otter'
    with open(assignment.result / 'autograder' / config_name, "w+") as f:
        json.dump(config, f, indent=4)
    with open(assignment.result / 'student' / config_name, "w+") as f:
        json.dump(config, f, indent=4)


# TODO: update for new assign format
def run_generate_autograder(assignment, gs_username, gs_password, plugin_collection=None):
    """
    Run Otter Generate on the autograder directory to generate a Gradescope zip file. Relies on 
    configurations in ``assignment.generate``.

    Args:
        assignment (``otter.assign.assignment.Assignment``): the assignment configurations
        gs_username (``str``): Gradescope username for token generation
        gs_password (``str``): Gradescope password for token generation
        plugin_collection (``otter.plugins.PluginCollection``, optional): a plugin collection to pass
            to Otter Generate
    """
    curr_dir = os.getcwd()
    os.chdir(str(assignment.result / 'autograder'))

    # use temp tests dir
    test_dir = "tests"
    if assignment.is_python and not assignment.tests["files"] and assignment._temp_test_dir is None:
        raise RuntimeError("Failed to create temp tests directory for Otter Generate")

    elif assignment.is_python and not assignment.tests["files"]:
        test_dir = str(assignment._temp_test_dir)

    requirements = None
    if assignment.requirements:
        if assignment.is_r:
            requirements = 'requirements.R'
        else:
            requirements = 'requirements.txt'

    files = []
    if assignment.files:
        files += assignment.files

    if assignment.autograder_files:
        ag_dir = os.getcwd()
        os.chdir(curr_dir)
        output_dir  = assignment.result / 'autograder'

        # copy files
        for file in assignment.autograder_files:

            # if a directory, copy the entire dir
            if os.path.isdir(file):
                shutil.copytree(file, str(output_dir / os.path.basename(file)))

            else:
                # check that file is in subdir
                assert os.getcwd() in os.path.abspath(file), \
                    f"{file} is not in a subdirectory of the master notebook directory"
                file_path = pathlib.Path(file).resolve()
                rel_path = file_path.parent.relative_to(pathlib.Path(os.getcwd()))
                os.makedirs(output_dir / rel_path, exist_ok=True)
                shutil.copy(file, str(output_dir / rel_path))

        os.chdir(ag_dir)

        files += assignment.autograder_files

    otter_config = assignment.get_otter_config()
    if otter_config:
        # TODO: move this filename into a global variable somewhere and remove all of the places
        # it's hardcoded
        with open("otter_config.json", "w+") as f:
            json.dump(otter_config, f, indent=2)

    # TODO: change generate_autograder so that only necessary kwargs are needed
    timestamp = dt.datetime.now().strftime("%Y_%m_%dT%H_%M_%S_%f")
    notebook_name = assignment.master.stem
    output_path = f"{notebook_name}-autograder_{timestamp}.zip"
    generate_autograder(
        tests_dir=test_dir,
        output_path=output_path,
        config="otter_config.json" if otter_config else None,
        lang="python" if assignment.is_python else "r",
        requirements=requirements,
        overwrite_requirements=assignment.overwrite_requirements,
        environment="environment.yml" if assignment.environment else None,
        no_environment=False,
        username=gs_username,
        password=gs_password,
        files=files,
        plugin_collection=plugin_collection,
        assignment=assignment,
    )

    # clean up temp tests dir
    if assignment._temp_test_dir is not None:
        shutil.rmtree(str(assignment._temp_test_dir))

<<<<<<< HEAD
    os.chdir(curr_dir)

@contextmanager
def patch_copytree():
    """
    A context manager patch for ``shutil.copytree` on WSL. Shamelessly stolen from
    https://bugs.python.org/issue38633 (see for more information)
    """
    import errno, shutil
    orig_copyxattr = shutil._copyxattr
    
    def patched_copyxattr(src, dst, *, follow_symlinks=True):
        try:
            orig_copyxattr(src, dst, follow_symlinks=follow_symlinks)
        except OSError as ex:
            if ex.errno != errno.EACCES: raise
    
    shutil._copyxattr = patched_copyxattr

    yield

    shutil._copyxattr = orig_copyxattr


def cell_from_source(cell_type, source_lines):
    """
    """
    return getattr(nbf.v4, f"new_{cell_type}_cell")("\n".join(source_lines))


def add_uuid_to_notebook(nb, assignment):
    """
    """
    if assignment.uuid is None:
        raise ValueError("No UUID has been created for the assignment")

    nb["metadata"][NOTEBOOK_METADATA_KEY]["assignment_uuid"] = assignment.uuid
=======
    os.chdir(curr_dir)
>>>>>>> 2ba53e57
<|MERGE_RESOLUTION|>--- conflicted
+++ resolved
@@ -15,13 +15,8 @@
 
 from ..execute import grade_notebook
 from ..generate import main as generate_autograder
-<<<<<<< HEAD
-from ..generate.token import APIClient
 from ..test_files import NOTEBOOK_METADATA_KEY
-from ..utils import get_relpath, get_source
-=======
 from ..utils import get_source
->>>>>>> 2ba53e57
 
 
 class EmptyCellException(Exception):
@@ -343,35 +338,7 @@
     if assignment._temp_test_dir is not None:
         shutil.rmtree(str(assignment._temp_test_dir))
 
-<<<<<<< HEAD
     os.chdir(curr_dir)
-
-@contextmanager
-def patch_copytree():
-    """
-    A context manager patch for ``shutil.copytree` on WSL. Shamelessly stolen from
-    https://bugs.python.org/issue38633 (see for more information)
-    """
-    import errno, shutil
-    orig_copyxattr = shutil._copyxattr
-    
-    def patched_copyxattr(src, dst, *, follow_symlinks=True):
-        try:
-            orig_copyxattr(src, dst, follow_symlinks=follow_symlinks)
-        except OSError as ex:
-            if ex.errno != errno.EACCES: raise
-    
-    shutil._copyxattr = patched_copyxattr
-
-    yield
-
-    shutil._copyxattr = orig_copyxattr
-
-
-def cell_from_source(cell_type, source_lines):
-    """
-    """
-    return getattr(nbf.v4, f"new_{cell_type}_cell")("\n".join(source_lines))
 
 
 def add_uuid_to_notebook(nb, assignment):
@@ -380,7 +347,4 @@
     if assignment.uuid is None:
         raise ValueError("No UUID has been created for the assignment")
 
-    nb["metadata"][NOTEBOOK_METADATA_KEY]["assignment_uuid"] = assignment.uuid
-=======
-    os.chdir(curr_dir)
->>>>>>> 2ba53e57
+    nb["metadata"][NOTEBOOK_METADATA_KEY]["assignment_uuid"] = assignment.uuid