--- conflicted
+++ resolved
@@ -177,7 +177,6 @@
     if isinstance(nb, dict) and not assignment.tests["files"]:
         if NOTEBOOK_METADATA_KEY not in nb["metadata"]:
             nb["metadata"][NOTEBOOK_METADATA_KEY] = {}
-<<<<<<< HEAD
         nb["metadata"][NOTEBOOK_METADATA_KEY]["tests"] = {}
         nb["metadata"][NOTEBOOK_METADATA_KEY][OK_FORMAT_VARNAME] = assignment.tests["ok_format"]
 
@@ -220,10 +219,6 @@
         else:
             # TODO: move this notebook to the notebook metadata test classes
             nb["metadata"][NOTEBOOK_METADATA_KEY]["tests"][name] = test
-=======
-        if "tests" not in nb["metadata"][NOTEBOOK_METADATA_KEY]:
-            nb["metadata"][NOTEBOOK_METADATA_KEY]["tests"] = {}
-        nb["metadata"][NOTEBOOK_METADATA_KEY]["tests"][path] = test
 
 
 def remove_hidden_tests_from_dir(nb, test_dir, assignment, use_files=False):
@@ -279,5 +274,4 @@
 
     resolved_test_cases = TestFile.resolve_test_file_points(question_metadata["points"], test_cases)
     points = sum(tc.points for tc in resolved_test_cases)
-    return int(points) if points % 1 == 0 else points
->>>>>>> 5e234c10
+    return int(points) if points % 1 == 0 else points