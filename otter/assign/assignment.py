--- conflicted
+++ resolved
@@ -74,15 +74,12 @@
                     "classic notebook)",
                 "default": False,
             },
-<<<<<<< HEAD
-=======
             {
                 "key": "run_tests",
                 "description": "whether to run student submissions against local tests during export",
                 "default": False,
             },
 
->>>>>>> 26733bfb
         ],
     },
     {
