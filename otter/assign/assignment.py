"""Assignment configurations for Otter Assign"""

import fica
import os
import pathlib
<<<<<<< HEAD
import yaml
import uuid
=======
>>>>>>> 2ba53e57

from typing import Any, Dict, List, Optional

from ..utils import Loggable, loggers


LOGGER = loggers.get_logger(__name__)

# TODO: remove
class MyConfig(fica.Config):

    def get(self, attr, default):
        return getattr(self, attr)

    # TODO: add to fica
    def __setitem__(self, key, value):
        setattr(self, key, value)


# TODO: Loggable?
# TODO: add detection/warnings/errors for when a user provides an invalid key?
class Assignment(fica.Config):
    """
    Configurations for the assignment.
    """

    requirements: Optional[str] = fica.Key(
        description="the path to a requirements.txt file or a list of packages",
        default=None,
    )

    overwrite_requirements: bool = fica.Key(
        description="whether to overwrite Otter's default requirement.txt in Otter Generate",
        default=False,
    )

    environment: Optional[str] = fica.Key(
        description="the path to a conda environment.yml file",
        default=None,
    )

    run_tests: bool = fica.Key(
        description="whether to run the assignment tests against the autograder notebook",
        default=True,
    )

    solutions_pdf: bool = fica.Key(
        description="whether to generate a PDF of the solutions notebook",
        default=False,
    )

    template_pdf: bool = fica.Key(
        description="whether to generate a filtered Gradescope assignment template PDF",
        default=False,
    )

    init_cell: bool = fica.Key(
        description="whether to include an Otter initialization cell in the output notebooks",
        default=True,
    )

    check_all_cell: bool = fica.Key(
        description="whether to include an Otter check-all cell in the output notebooks",
        default=False,
    )

    class ExportCellValue(MyConfig):

        instructions: str = fica.Key(
            description="additional submission instructions to include in the export cell",
            default="",
        )

        pdf: bool = fica.Key(
            description="whether to include a PDF of the notebook in the generated zip file",
            default=True,
        )

        filtering: bool = fica.Key(
            description="whether the generated PDF should be filtered",
            default=True,
        )

        force_save: bool = fica.Key(
            description="whether to force-save the notebook with JavaScript (only works in " \
                "classic notebook)",
            default=False,
        )

        run_tests: bool = fica.Key(
            description="whether to run student submissions against local tests during export",
            default=True,
        )

    export_cell: ExportCellValue = fica.Key(
        description="whether to include an Otter export cell in the output notebooks",
        subkey_container=ExportCellValue,
    )

    class SeedValue(MyConfig):

        variable: Optional[str] = fica.Key(
            description="a variable name to override with the autograder seed during grading",
            default=None,
        )

        autograder_value: Optional[int] = fica.Key(
            description="the value of the autograder seed",
            default=None,
        )

        student_value: Optional[int] = fica.Key(
            description="the value of the student seed",
            default=None,
        )

    seed: SeedValue = fica.Key(
        description="intercell seeding configurations",
        default=None,
        subkey_container=SeedValue,
    )

    generate: bool = fica.Key(
        description="grading configurations to be passed to Otter Generate as an " \
            "otter_config.json; if false, Otter Generate is disabled",
        default=False,
    )

    save_environment: bool = fica.Key(
        description="whether to save the student's environment in the log",
        default=False,
    )

    variables: Optional[Dict[str, str]] = fica.Key(
        description="a mapping of variable names to type strings for serializing environments",
        default=None,
    )

    ignore_modules: List[str] = fica.Key(
        description="a list of modules to ignore variables from during environment serialization",
        default=[],
    )

    files: List[str] = fica.Key(
        description="a list of other files to include in the output directories and autograder",
        default=[],
    )

    autograder_files: List[str] = fica.Key(
        description="a list of other files only to include in the autograder",
        default=[],
    )

    plugins: List[str] = fica.Key(
        description="a list of plugin names and configurations",
        default=[],
    )

    class TestsValue(MyConfig):

        files: bool = fica.Key(
            description="whether to store tests in separate files, instead of the notebook " \
                "metadata",
            default=False,
        )

        ok_format: bool = fica.Key(
            description="whether the test cases are in OK-format (instead of the exception-based " \
                "format)",
            default=True,
        )

        url_prefix: Optional[str] = fica.Key(
            description="a URL prefix for where test files can be found for student use",
            default=None,
        )

    tests: TestsValue = fica.Key(
        description="information about the structure and storage of tests",
        subkey_container=TestsValue,
        enforce_subkeys=True,
    )

    show_question_points: bool = fica.Key(
        description="whether to add the question point values to the last cell of each question",
        default=False,
    )

    runs_on: str = fica.Key(
        description= "the interpreter this notebook will be run on if different from the " \
            "default interpreter (one of {'default', 'colab', 'jupyterlite'})",
        default="default",
        validator=fica.validators.choice(["default", "colab", "jupyterlite"])
    )

    lang: Optional[str] = None
    """the language of the assignment"""

    master: pathlib.Path = None
    """the path to the master notebook"""

    result: pathlib.Path = None
    """the path to the output directory"""

    seed_required: bool = False
    """whether a seeding configuration is required for Otter Generate"""

    _otter_config: Optional[Dict[str, Any]] = None
    """the (parsed) contents of an ``otter_config.json`` file to be used for Otter Generate"""

    _temp_test_dir: Optional[str] = None
    """the path to a directory of test files for Otter Generate"""

    notebook_basename: Optional[str] = None
<<<<<<< HEAD

    test_files: Dict = {}

    uuid: Optional[str] = None

    # TODO: add in other defaults
    defaults = {
        "master": None,
        "result": None,
        "seed_required": False,
        "_otter_config": None,
        "lang": None,
        "_temp_test_dir": None, # path to a temp dir for tests for otter generate
        "notebook_basename": None,
        "test_files": {},  # test file name -> test file info
        # **convert_config_description_dict(_DEFAULT_ASSIGNMENT_CONFIGURATIONS_WITH_DESCRIPTIONS),
    }


    # TODO: how to recursively update values? is this necessary?
    # def update(self, config):
    #     """
    #     Updates the configuration stored in this assignment using keys and values in the dictionary
    #     ``config``

    #     Args:
    #         config (``dict``): new configurations
    #     """
    #     self._logger.debug(f"Updating configurations: {config}")
    #     for k in config.keys():
    #         if k not in self.allowed_configs:
    #             raise ValueError(f"Unexpected assignment config: '{k}'")
    #     recursive_dict_update(self.config, config)
=======
    """the basename of the master notebook file"""
>>>>>>> 2ba53e57

    def __init__(self, *args, **kwargs):
        super().__init__(*args, **kwargs)
        self._populate_uuid()

    @property
    def is_r(self):
        """
        Whether the language of the assignment is R
        """
        return self.lang == "r"
    
    @property
    def is_python(self):
        """
        Whether the language of the assignment is Python
        """
        return self.lang == "python"

    @property
    def is_rmd(self):
        """
        Whether the input file is an RMarkdown document
        """
        return self.master.suffix.lower() == ".rmd"
<<<<<<< HEAD

    def _populate_uuid(self):
        """
        Populate the UUID field if it is not already populated.
        """
        if self.uuid is None:
            self.uuid = str(uuid.uuid4())

    def add_generate_arg(self, key, value, overwrite=False):
        """
        Add a key-value pair to the ``generate`` key if ``generate`` is enabled.

        If ``generate`` is ``False``, no action is taken. If it is ``True``, it is instead set to
        an empty ``dict`` and the key is inserted. Otherwise, the key is inserted into the ``dict``
        already pointed to by ``generate``.

        Args:
            key (``str``): the key to add
            value (``object``): the value the key maps to
            overwrite (``bool``): whether to overwrite the value of ``key`` if it is present
        """
        if self.generate is False:
            return

        if self.generate is True:
            self.generate = {}

        if overwrite or key not in self.generate:
            self.generate[key] = value

    def get_generate_arg(self, key, default):
        """
        Get the value of a key in ``generate`` if it exists, otherwise returning ``default``.\

        Args:
            key (``str``): the key to look for
            default (``object``): the default value of the key

        Returns:
            ``object``: the value of the key if it is present, else ``default``

        Raise:
            ``ValueError``: if ``generate`` is ``False``
        """
        if self.generate is False:
            raise ValueError("Otter Generate is not configured for this assignment")

        return default if self.generate is True else self.generate.get(key, default)

    def get_otter_config(self):
        """
        Get the contents of ``otter_config.json`` for this assignment.

        Returns:
            ``dict[str, object]``: the ``otter_config.json`` file as a ``dict``
        """
        if self.generate is False:
            raise ValueError("Otter Generate is not configured for this assignment")

        otter_config = {} if self.generate is True else self.generate

        if self.is_r:
            otter_config["lang"] = "r"

        # TODO: move this config out of the assignment metadata and into the generate key
        if self.variables:
            otter_config["serialized_variables"] = str(self.variables)

        otter_config["assignment_uuid"] = self.uuid

        return otter_config





    # @property
    # def allowed_configs(self):
    #     """
    #     The list of allowed configuration keys
    #     """
    #     return type(self).defaults.keys()
=======
>>>>>>> 2ba53e57

    @property
    def notebook_basename(self):
        return os.path.basename(str(self.master))

    @property
    def ag_notebook_path(self):
        return self.result / "autograder" / self.notebook_basename  # TODO: move dir name into constant<|MERGE_RESOLUTION|>--- conflicted
+++ resolved
@@ -3,11 +3,7 @@
 import fica
 import os
 import pathlib
-<<<<<<< HEAD
-import yaml
 import uuid
-=======
->>>>>>> 2ba53e57
 
 from typing import Any, Dict, List, Optional
 
@@ -222,43 +218,10 @@
     """the path to a directory of test files for Otter Generate"""
 
     notebook_basename: Optional[str] = None
-<<<<<<< HEAD
-
-    test_files: Dict = {}
+    """the basename of the master notebook file"""
 
     uuid: Optional[str] = None
-
-    # TODO: add in other defaults
-    defaults = {
-        "master": None,
-        "result": None,
-        "seed_required": False,
-        "_otter_config": None,
-        "lang": None,
-        "_temp_test_dir": None, # path to a temp dir for tests for otter generate
-        "notebook_basename": None,
-        "test_files": {},  # test file name -> test file info
-        # **convert_config_description_dict(_DEFAULT_ASSIGNMENT_CONFIGURATIONS_WITH_DESCRIPTIONS),
-    }
-
-
-    # TODO: how to recursively update values? is this necessary?
-    # def update(self, config):
-    #     """
-    #     Updates the configuration stored in this assignment using keys and values in the dictionary
-    #     ``config``
-
-    #     Args:
-    #         config (``dict``): new configurations
-    #     """
-    #     self._logger.debug(f"Updating configurations: {config}")
-    #     for k in config.keys():
-    #         if k not in self.allowed_configs:
-    #             raise ValueError(f"Unexpected assignment config: '{k}'")
-    #     recursive_dict_update(self.config, config)
-=======
-    """the basename of the master notebook file"""
->>>>>>> 2ba53e57
+    """the UUID of the assignment"""
 
     def __init__(self, *args, **kwargs):
         super().__init__(*args, **kwargs)
@@ -284,7 +247,6 @@
         Whether the input file is an RMarkdown document
         """
         return self.master.suffix.lower() == ".rmd"
-<<<<<<< HEAD
 
     def _populate_uuid(self):
         """
@@ -357,19 +319,6 @@
 
         return otter_config
 
-
-
-
-
-    # @property
-    # def allowed_configs(self):
-    #     """
-    #     The list of allowed configuration keys
-    #     """
-    #     return type(self).defaults.keys()
-=======
->>>>>>> 2ba53e57
-
     @property
     def notebook_basename(self):
         return os.path.basename(str(self.master))
