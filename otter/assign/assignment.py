"""Assignment configurations for Otter Assign"""

import fica
import os
import pathlib
import uuid

from typing import Any, Dict, List, Optional

from ..utils import Loggable


<<<<<<< HEAD
LOGGER = loggers.get_logger(__name__)

# TODO: remove (#442)
=======
# TODO: remove
>>>>>>> 7d0e4991
class MyConfig(fica.Config):

    def get(self, attr, default):
        return getattr(self, attr)

    def __setitem__(self, key, value):
        setattr(self, key, value)


# TODO: add detection/warnings/errors for when a user provides an invalid key? (to be added to fica)
class Assignment(fica.Config, Loggable):
    """
    Configurations for the assignment.
    """

    requirements: Optional[str] = fica.Key(
        description="the path to a requirements.txt file or a list of packages",
        default=None,
    )

    overwrite_requirements: bool = fica.Key(
        description="whether to overwrite Otter's default requirement.txt in Otter Generate",
        default=False,
    )

    environment: Optional[str] = fica.Key(
        description="the path to a conda environment.yml file",
        default=None,
    )

    run_tests: bool = fica.Key(
        description="whether to run the assignment tests against the autograder notebook",
        default=True,
    )

    solutions_pdf: bool = fica.Key(
        description="whether to generate a PDF of the solutions notebook",
        default=False,
    )

    template_pdf: bool = fica.Key(
        description="whether to generate a filtered Gradescope assignment template PDF",
        default=False,
    )

    init_cell: bool = fica.Key(
        description="whether to include an Otter initialization cell in the output notebooks",
        default=True,
    )

    check_all_cell: bool = fica.Key(
        description="whether to include an Otter check-all cell in the output notebooks",
        default=False,
    )

    class ExportCellValue(MyConfig):

        instructions: str = fica.Key(
            description="additional submission instructions to include in the export cell",
            default="",
        )

        pdf: bool = fica.Key(
            description="whether to include a PDF of the notebook in the generated zip file",
            default=True,
        )

        filtering: bool = fica.Key(
            description="whether the generated PDF should be filtered",
            default=True,
        )

        force_save: bool = fica.Key(
            description="whether to force-save the notebook with JavaScript (only works in " \
                "classic notebook)",
            default=False,
        )

        run_tests: bool = fica.Key(
            description="whether to run student submissions against local tests during export",
            default=True,
        )

    export_cell: ExportCellValue = fica.Key(
        description="whether to include an Otter export cell in the output notebooks",
        subkey_container=ExportCellValue,
    )

    class SeedValue(MyConfig):

        variable: Optional[str] = fica.Key(
            description="a variable name to override with the autograder seed during grading",
            default=None,
        )

        autograder_value: Optional[int] = fica.Key(
            description="the value of the autograder seed",
            default=None,
        )

        student_value: Optional[int] = fica.Key(
            description="the value of the student seed",
            default=None,
        )

    seed: SeedValue = fica.Key(
        description="intercell seeding configurations",
        default=None,
        subkey_container=SeedValue,
    )

    generate: bool = fica.Key(
        description="grading configurations to be passed to Otter Generate as an " \
            "otter_config.json; if false, Otter Generate is disabled",
        default=False,
    )

    save_environment: bool = fica.Key(
        description="whether to save the student's environment in the log",
        default=False,
    )

    variables: Optional[Dict[str, str]] = fica.Key(
        description="a mapping of variable names to type strings for serializing environments",
        default=None,
    )

    ignore_modules: List[str] = fica.Key(
        description="a list of modules to ignore variables from during environment serialization",
        default=[],
    )

    files: List[str] = fica.Key(
        description="a list of other files to include in the output directories and autograder",
        default=[],
    )

    autograder_files: List[str] = fica.Key(
        description="a list of other files only to include in the autograder",
        default=[],
    )

    plugins: List[str] = fica.Key(
        description="a list of plugin names and configurations",
        default=[],
    )

    class TestsValue(MyConfig):

        files: bool = fica.Key(
            description="whether to store tests in separate files, instead of the notebook " \
                "metadata",
            default=False,
        )

        ok_format: bool = fica.Key(
            description="whether the test cases are in OK-format (instead of the exception-based " \
                "format)",
            default=True,
        )

        url_prefix: Optional[str] = fica.Key(
            description="a URL prefix for where test files can be found for student use",
            default=None,
        )

    tests: TestsValue = fica.Key(
        description="information about the structure and storage of tests",
        subkey_container=TestsValue,
        enforce_subkeys=True,
    )

    show_question_points: bool = fica.Key(
        description="whether to add the question point values to the last cell of each question",
        default=False,
    )

    runs_on: str = fica.Key(
        description= "the interpreter this notebook will be run on if different from the " \
            "default interpreter (one of {'default', 'colab', 'jupyterlite'})",
        default="default",
        validator=fica.validators.choice(["default", "colab", "jupyterlite"])
    )

    lang: Optional[str] = None
    """the language of the assignment"""

    master: pathlib.Path = None
    """the path to the master notebook"""

    result: pathlib.Path = None
    """the path to the output directory"""

    seed_required: bool = False
    """whether a seeding configuration is required for Otter Generate"""

    _otter_config: Optional[Dict[str, Any]] = None
    """the (parsed) contents of an ``otter_config.json`` file to be used for Otter Generate"""

    _temp_test_dir: Optional[str] = None
    """the path to a directory of test files for Otter Generate"""

    notebook_basename: Optional[str] = None
    """the basename of the master notebook file"""

<<<<<<< HEAD
    uuid: Optional[str] = None
    """the UUID of the assignment"""

    def __init__(self, *args, **kwargs):
        super().__init__(*args, **kwargs)
        self._populate_uuid()
=======
    def __init__(self, user_config: Dict[str, Any] = {}, **kwargs) -> None:
        self._logger.debug(f"Initializing with config: {user_config}")

        super().__init__(user_config, **kwargs)

    def update_(self, user_config: Dict[str, Any]):
        self._logger.debug(f"Updating config: {user_config}")
        return super().update_(user_config)
>>>>>>> 7d0e4991

    @property
    def is_r(self):
        """
        Whether the language of the assignment is R
        """
        return self.lang == "r"

    @property
    def is_python(self):
        """
        Whether the language of the assignment is Python
        """
        return self.lang == "python"

    @property
    def is_rmd(self):
        """
        Whether the input file is an RMarkdown document
        """
        return self.master.suffix.lower() == ".rmd"

    def _populate_uuid(self):
        """
        Populate the UUID field if it is not already populated.
        """
        if self.uuid is None:
            self.uuid = str(uuid.uuid4())

    def add_generate_arg(self, key, value, overwrite=False):
        """
        Add a key-value pair to the ``generate`` key if ``generate`` is enabled.

        If ``generate`` is ``False``, no action is taken. If it is ``True``, it is instead set to
        an empty ``dict`` and the key is inserted. Otherwise, the key is inserted into the ``dict``
        already pointed to by ``generate``.

        Args:
            key (``str``): the key to add
            value (``object``): the value the key maps to
            overwrite (``bool``): whether to overwrite the value of ``key`` if it is present
        """
        if self.generate is False:
            return

        if self.generate is True:
            self.generate = {}

        if overwrite or key not in self.generate:
            self.generate[key] = value

    def get_generate_arg(self, key, default):
        """
        Get the value of a key in ``generate`` if it exists, otherwise returning ``default``.\

        Args:
            key (``str``): the key to look for
            default (``object``): the default value of the key

        Returns:
            ``object``: the value of the key if it is present, else ``default``

        Raise:
            ``ValueError``: if ``generate`` is ``False``
        """
        if self.generate is False:
            raise ValueError("Otter Generate is not configured for this assignment")

        return default if self.generate is True else self.generate.get(key, default)

    def get_otter_config(self):
        """
        Get the contents of ``otter_config.json`` for this assignment.

        Returns:
            ``dict[str, object]``: the ``otter_config.json`` file as a ``dict``
        """
        if self.generate is False:
            raise ValueError("Otter Generate is not configured for this assignment")

        otter_config = {} if self.generate is True else self.generate

        if self.is_r:
            otter_config["lang"] = "r"

        # TODO: move this config out of the assignment metadata and into the generate key
        if self.variables:
            otter_config["serialized_variables"] = str(self.variables)

        otter_config["assignment_uuid"] = self.uuid

        return otter_config

    @property
    def notebook_basename(self):
        """the basename of the notebook"""
        return os.path.basename(str(self.master))

    @property
    def ag_notebook_path(self):
        """the path to the autograder notebook"""
        return self.get_ag_path(self.notebook_basename)

    def get_ag_path(self, path=""):
        """
        Get the path to the autograder output directory or a file in that directory.

        Args:
            path (``str | pathlib.Path``): a path to append to the autograder output directory path

        Returns:
            ``pathlib.Path``: the path to the autograder directory or the specified file within it
        """
        return self.result / "autograder" / path

    def get_stu_path(self, path=""):
        """
        Get the path to the student output directory or a file in that directory.

        Args:
            path (``str | pathlib.Path``): a path to append to the student output directory path

        Returns:
            ``pathlib.Path``: the path to the student directory or the specified file within it
        """
        return self.result / "student" / path<|MERGE_RESOLUTION|>--- conflicted
+++ resolved
@@ -10,13 +10,7 @@
 from ..utils import Loggable
 
 
-<<<<<<< HEAD
-LOGGER = loggers.get_logger(__name__)
-
 # TODO: remove (#442)
-=======
-# TODO: remove
->>>>>>> 7d0e4991
 class MyConfig(fica.Config):
 
     def get(self, attr, default):
@@ -222,23 +216,17 @@
     notebook_basename: Optional[str] = None
     """the basename of the master notebook file"""
 
-<<<<<<< HEAD
     uuid: Optional[str] = None
     """the UUID of the assignment"""
 
-    def __init__(self, *args, **kwargs):
-        super().__init__(*args, **kwargs)
-        self._populate_uuid()
-=======
     def __init__(self, user_config: Dict[str, Any] = {}, **kwargs) -> None:
         self._logger.debug(f"Initializing with config: {user_config}")
-
         super().__init__(user_config, **kwargs)
+        self._populate_uuid()
 
     def update_(self, user_config: Dict[str, Any]):
         self._logger.debug(f"Updating config: {user_config}")
         return super().update_(user_config)
->>>>>>> 7d0e4991
 
     @property
     def is_r(self):
