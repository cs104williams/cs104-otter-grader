--- conflicted
+++ resolved
@@ -3,7 +3,7 @@
 import glob
 import os
 import pandas as pd
-import dill
+import pickle
 import pkg_resources
 import shutil
 import tempfile
@@ -40,11 +40,7 @@
     return image
 
 
-<<<<<<< HEAD
-def launch_grade(zip_path, notebooks_dir, verbose=False, num_containers=None, scripts=False, 
-=======
 def launch_grade(zip_path, submissions_dir, verbose=False, num_containers=None, ext="ipynb", 
->>>>>>> a5f36086
                  no_kill=False, output_path="./", debug=False, zips=False,
                  image="ucbdsinfra/otter-grader", pdfs=False, timeout=None, network=True):
     """
@@ -135,10 +131,6 @@
     Returns:
         ``pandas.core.frame.DataFrame``: A dataframe of file to grades information
     """
-<<<<<<< HEAD
-
-=======
->>>>>>> a5f36086
     temp_subm_file, temp_subm_path = tempfile.mkstemp()
     shutil.copyfile(submission_path, temp_subm_path)
 
@@ -193,11 +185,7 @@
             raise Exception(f"Executing '{submission_path}' in docker container failed! Exit code: {exit}")
 
         with open(results_path, "rb") as f:
-<<<<<<< HEAD
-            scores = dill.load(f)
-=======
             scores = pickle.load(f)
->>>>>>> a5f36086
 
         scores = scores.to_dict()
         scores = {t: [scores[t]["score"]] if type(scores[t]) == dict else scores[t] for t in scores}
