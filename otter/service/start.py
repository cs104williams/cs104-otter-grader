--- conflicted
+++ resolved
@@ -23,12 +23,10 @@
     from tornado.ioloop import IOLoop
     from tornado.queues import Queue
     from tornado.gen import sleep
-
-<<<<<<< HEAD
+    # from psycopg2 import connect, extensions
+
     from ..containers import grade_assignments
-=======
-    from ..grade import grade_assignment
->>>>>>> baa66799
+    from ..utils import connect_db
 
 except ImportError:
     # don't need requirements to use otter without otter service
@@ -188,21 +186,11 @@
             print("Successfully queries submission id")
 
             # save notebook to disk
-<<<<<<< HEAD
-
-            # TODO: Fix error - function isn't executing path join for some reason
-=======
->>>>>>> baa66799
             dir_path = os.path.join(self.settings['notebook_dir'],\
                                     'submissions',\
                                     'class-{}'.format(class_id),\
                                     'assignment-{}'.format(assignment_id),\
                                     'submission-{}'.format(submission_id))
-<<<<<<< HEAD
-            # dir_path = "./submissions" # temp fix
-            print("marker")
-=======
->>>>>>> baa66799
             file_path = os.path.join(dir_path, '{}.ipynb'.format(assignment_name))
             if not os.path.exists(dir_path):
                 os.makedirs(dir_path)
@@ -235,14 +223,14 @@
             else:
                 self.write('Submission failed.')
 
-    def connect_db(host="localhost", username="otterservice", password="mypass"):
-        global conn
-        conn = connect(dbname='otter_db',
-                user=username,
-                host=host,
-                password=password)
-        conn.set_isolation_level(extensions.ISOLATION_LEVEL_AUTOCOMMIT)
-        return conn
+    # def connect_db(host="localhost", username="otterservice", password="mypass"):
+    #     global conn
+    #     conn = connect(dbname='otter_db',
+    #             user=username,
+    #             host=host,
+    #             password=password)
+    #     conn.set_isolation_level(extensions.ISOLATION_LEVEL_AUTOCOMMIT)
+    #     return conn
 
     async def grade():
         cursor = conn.cursor()
@@ -252,18 +240,6 @@
             config = yaml.safe_load(f)
         
         async for user in user_queue:
-<<<<<<< HEAD
-            print('Grading user {}'.format(user))
-            # TODO: fix this call to grade_assignment
-            df = grade_assignments("./lab02/tests", "./lab02/lab02.ipynb", "tmp", "a69eb952c9bd")
-            print(df)
-            # TODO: insertion into db
-            user_queue.task_done()  
-        # async for nb in nb_queue:
-        #     print('Grading', nb)
-        #     await sleep(2)
-        #     nb_queue.task_done()
-=======
             # Get current user's latest submission
             cursor.execute("SELECT user_id, submission_id, assignment_id, file_path \
                                 FROM submissions \
@@ -284,7 +260,8 @@
                     tests_path = assignment["tests_path"]
 
             # Run grading function in a docker container
-            df = grade_assignment(tests_path, file_path, assignment_id)
+            # TODO: fix arguments below, redirect stdout/stderr
+            df = grade_assignments(tests_path, file_path, assignment_id)
             df_json_str = df.to_json()
 
             # Insert score into submissions table
@@ -299,12 +276,10 @@
             # Set task done in queue
             user_queue.task_done()
         cursor.close()
->>>>>>> baa66799
 
 
     class Application(tornado.web.Application):
         def __init__(self, google_auth=True):
-<<<<<<< HEAD
             # TODO: these shouldn't be separate can just assume both are configured
             # if google_auth:
             # TODO: Add config file
@@ -338,30 +313,6 @@
             #         (r"/personal_auth", LoginHandler)
             #     ]
             #     tornado.web.Application.__init__(self, handlers)
-=======
-            with open("conf.yml") as f:
-                config = yaml.safe_load(f)
-            if config["auth_type"] == "google":
-                settings = dict(
-                    google_oauth={
-                        'key': config['google_auth_key'],
-                        'secret': config['google_auth_secret'],
-                    },
-                    notebook_dir = config['notebook_dir'],
-                    auth_redirect_uri = config['auth_redirect_uri']
-                )
-                handlers = [
-                    (r"/submit", SubmissionHandler),
-                    (r"/google_auth", GoogleOAuth2LoginHandler)
-                ]
-                tornado.web.Application.__init__(self, handlers, **settings)
-            else:
-                handlers = [
-                    (r"/submit", SubmissionHandler),
-                    (r"/personal_auth", LoginHandler)
-                ]
-                tornado.web.Application.__init__(self, handlers)
->>>>>>> baa66799
             
             # Initialize database session
             self.db = queries.TornadoSession(queries.uri(
@@ -372,24 +323,12 @@
                 password=config['db_pass'])
             )
 
-<<<<<<< HEAD
+    # TODO: add arguments below
+    conn = connect_db("", "", "")
     port = 5000
     tornado.options.parse_command_line()
     server = HTTPServer(Application(google_auth=True))
     server.listen(port)
     print("Listening on port {}".format(port))
     IOLoop.current().spawn_callback(grade)
-    IOLoop.current().start()
-=======
-
-    if __name__ == "__main__":
-        connect_db()
-        port = 5000
-        tornado.options.parse_command_line()
-        server = HTTPServer(Application(google_auth=False))
-        server.listen(port)
-        print("Listening on port {}".format(port))
-        IOLoop.current().spawn_callback(grade)
-        IOLoop.current().start()
-
->>>>>>> baa66799
+    IOLoop.current().start()