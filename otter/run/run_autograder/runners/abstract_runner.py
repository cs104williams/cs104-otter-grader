--- conflicted
+++ resolved
@@ -6,13 +6,8 @@
 
 from abc import ABC, abstractmethod
 
-<<<<<<< HEAD
-from otter.run.run_autograder.utils import OtterRuntimeError
-
-from ..constants import DEFAULT_OPTIONS
-=======
 from ..autograder_config import AutograderConfig
->>>>>>> 7d0e4991
+from ..utils import OtterRuntimeError
 
 from ....test_files import NOTEBOOK_METADATA_KEY
 
@@ -89,9 +84,9 @@
             ``otter.runb.run_autograder.utils.OtterRuntimeError``: if the UUID is invalid and
                 grading should be aborted
         """
-        if self.options["assignment_uuid"] and got != self.options["assignment_uuid"]:
-            message = f"Received submission with UUID '{got}' (expected '{self.options['assignment_uuid']}')"
-            if self.options["allow_different_uuid"]:
+        if self.ag_config.assignment_uuid and got != self.ag_config.assignment_uuid:
+            message = f"Received submission with UUID '{got}' (expected '{self.ag_config.assignment_uuid}')"
+            if self.ag_config.allow_different_uuid:
                 warnings.warn(message)
             else:
                 raise OtterRuntimeError(message)
