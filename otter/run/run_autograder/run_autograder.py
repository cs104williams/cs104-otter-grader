"""
Gradescope autograding internals for Python
"""

import os
import json
import shutil
import pickle
# import subprocess
import warnings
import zipfile

from glob import glob

from .utils import OtterRuntimeError, replace_notebook_instances
from ...check.logs import Log, QuestionNotInLogException
from ...check.notebook import _OTTER_LOG_FILENAME
from ...execute import grade_notebook
from ...export import export_notebook
from ...generate.token import APIClient
from ...plugins import PluginCollection
from ...utils import print_full_width

def prepare_files():
    """
    Copies and creates files needed for running the autograder

    Copies all files in ``source/files`` into ``submission`` so that they are accessible by the 
    submission being executed. Copies all test files in ``source/tests`` into ``submission/tests``.
    Creates ``__init__.py`` files in the autograding directory and ``submission`` to allow relative
    imports.
    """
    # put files into submission directory
    if os.path.exists("./source/files"):
        for file in os.listdir("./source/files"):
            fp = os.path.join("./source/files", file)
            if os.path.isdir(fp):
                if not os.path.exists(os.path.join("./submission", os.path.basename(fp))):
                    shutil.copytree(fp, os.path.join("./submission", os.path.basename(fp)))
            else:
                shutil.copy(fp, "./submission")

    # create __init__.py files
    open("__init__.py", "a").close()
    open("submission/__init__.py", "a").close()
    # subprocess.run(["touch", "./__init__.py"])
    # subprocess.run(["touch", "./submission/__init__.py"])

    os.makedirs("./submission/tests", exist_ok=True)
    tests_glob = glob("./source/tests/*.py")
    for file in tests_glob:
        shutil.copy(file, "./submission/tests")

def write_and_submit_pdf(client, nb_path, filtering, pagebreaks, course_id, assignment_id, submit=True):
    """
    Converts a notebook to a PDF and uploads it to a Gradescope assignment for manual grading

    Args:
        client (``otter.generate.token.APIClient``): the Gradescope client
        nb_path (``str``): path to the notebook
        filtering (``bool``): whether to filter the notebook
        pagebreaks (``bool``): whether to insert pagebreaks in the PDF
        course_id (``str``): Gradescope course ID
        assignment_id (``str``): Gradescope assignment ID
        submit (``bool``, optional): whether to upload the PDF instead of just converting
    """
    try:
        export_notebook(nb_path, filtering=filtering, pagebreaks=pagebreaks)
        pdf_path = os.path.splitext(nb_path)[0] + ".pdf"

        if submit:
            # get student email
            with open("../submission_metadata.json") as f:
                metadata = json.load(f)

            student_emails = []
            for user in metadata["users"]:
                student_emails.append(user["email"])
            
            for student_email in student_emails:
                client.upload_pdf_submission(course_id, assignment_id, student_email, pdf_path)

            print("\n\nSuccessfully uploaded submissions for: {}".format(", ".join(student_emails)))

    except Exception as e:
        # print("\n\n")
        # warnings.warn("PDF generation or submission failed", RuntimeWarning)
        print(f"\n\nError encountered while generating and submitting PDF:\n{e}")

def run_autograder(options):
    """
    Runs autograder based on predefined configurations

    Args:
        options (``dict``): configurations for autograder; should contain all keys present in
            ``otter.run.run_adapter.constants.DEFAULT_OPTIONS``
        
    Returns:
        ``dict``: the results of grading as a JSON object
    """
    # options = DEFAULT_OPTIONS.copy()
    # options.update(config)

    # add miniconda back to path
    os.environ["PATH"] = f"{options['miniconda_path']}/bin:" + os.environ.get("PATH")
    
    abs_ag_path = os.path.abspath(options["autograder_dir"])
    os.chdir(abs_ag_path)

    prepare_files()

    os.chdir("./submission")

    try:
        if options["zips"]:
            zips = glob("*.zip")
            if len(zips) > 1:
                raise OtterRuntimeError("More than one zip file found in submission and 'zips' config is true")

            with zipfile.ZipFile(zips[0])  as zf:
                zf.extractall()

        nbs = glob("*ipynb")

        if len(nbs) > 1:
            raise OtterRuntimeError("More than one ipynb file found in submission")

        if len(nbs) == 1:
            nb_path = nbs[0]
            script = False
        else:
            pys = glob("*.py")
            pys = list(filter(lambda f: f != "__init__.py", pys))
            if len(pys) > 1:
                raise OtterRuntimeError("More than one Python file found in submission")
            elif len(pys) == 1:
                nb_path = pys[0]
                script = True
            else:
<<<<<<< HEAD
                print(f"Could not deserialize the log due to an error:\n{e}")
                log = None
    else:
        assert not options["grade_from_log"], "missing log"
        log = None

    scores = grade_notebook(
        nb_path, 
        tests_glob=glob("./tests/*.py"), 
        name="submission", 
        cwd=".", 
        test_dir="./tests",
        ignore_errors=not options["debug"], 
        seed=options["seed"],
        log=log if options["grade_from_log"] else None,
        variables=options["serialized_variables"],
        plugin_collection=plugin_collection,
        script=script,
    )

    if options["print_summary"]:
        # print("\n" + "-" * 30 + " GRADING SUMMARY " + "-" * 30)
        print("\n\n\n\n", end="")
        print_full_width("-", mid_text="GRADING SUMMARY")

    # verify the scores against the log
    if options["print_summary"]:
        print()
        if log is not None:
            try:
                found_discrepancy = scores.verify_against_log(log)
                if not found_discrepancy and options["print_summary"]:
                    print("No discrepancies found while verifying scores against the log.")
            except BaseException as e:
                print(f"Error encountered while trying to verify scores with log:\n{e}")
=======
                raise OtterRuntimeError("No gradable files found in submission")

        replace_notebook_instances(nb_path)

        # load plugins
        plugins = options["plugins"]

        if plugins:
            with open("../submission_metadata.json") as f:
                submission_metadata = json.load(f)
            
            plugin_collection = PluginCollection(
                plugins, os.path.abspath(nb_path), submission_metadata
            )

        else:
            plugin_collection = None

        if plugin_collection:
            plugin_collection.run("before_grading", options)

        if options["token"] is not None:
            client = APIClient(token=options["token"])
            generate_pdf = True
            has_token = True
>>>>>>> ba2a2de9
        else:
            generate_pdf = options["pdf"]
            has_token = False
            client = None

        if os.path.isfile(_OTTER_LOG_FILENAME):
            try:
                log = Log.from_file(_OTTER_LOG_FILENAME, ascending=False)
            except Exception as e:
                if options["grade_from_log"]:
                    raise e
                else:
                    print(f"Could not deserialize the log due to an error:\n{e}")
                    log = None
        else:
            assert not options["grade_from_log"], "missing log"
            log = None

        scores = grade_notebook(
            nb_path, 
            glob("./tests/*.py"), 
            name="submission", 
            cwd=".", 
            test_dir="./tests",
            ignore_errors=not options["debug"], 
            seed=options["seed"],
            log=log if options["grade_from_log"] else None,
            variables=options["serialized_variables"],
            plugin_collection=plugin_collection,
            script=script,
        )

        if options["print_summary"]:
            # print("\n" + "-" * 30 + " GRADING SUMMARY " + "-" * 30)
            print("\n\n\n\n", end="")
            print_full_width("-", mid_text="GRADING SUMMARY")

        # verify the scores against the log
        if options["print_summary"]:
            print()
            if log is not None:
                try:
                    found_discrepancy = scores.verify_against_log(log)
                    if not found_discrepancy and options["print_summary"]:
                        print("No discrepancies found while verifying scores against the log.")
                except BaseException as e:
                    print(f"Error encountered while trying to verify scores with log:\n{e}")
            else:
                print("No log found with which to verify student scores.")

        if generate_pdf:
            write_and_submit_pdf(
                client, nb_path, options['filtering'], options['pagebreaks'], options['course_id'], 
                options['assignment_id'], submit=has_token
            )

        output = scores.to_gradescope_dict(options)

        if plugin_collection:
            report = plugin_collection.generate_report()
            if report.strip():
                print("\n\n" + report)

        os.chdir(abs_ag_path)

        with open("results/results.pkl", "wb+") as f:
            pickle.dump(scores, f)

        return output

    finally:
        os.chdir(abs_ag_path)<|MERGE_RESOLUTION|>--- conflicted
+++ resolved
@@ -137,7 +137,6 @@
                 nb_path = pys[0]
                 script = True
             else:
-<<<<<<< HEAD
                 print(f"Could not deserialize the log due to an error:\n{e}")
                 log = None
     else:
@@ -173,33 +172,6 @@
                     print("No discrepancies found while verifying scores against the log.")
             except BaseException as e:
                 print(f"Error encountered while trying to verify scores with log:\n{e}")
-=======
-                raise OtterRuntimeError("No gradable files found in submission")
-
-        replace_notebook_instances(nb_path)
-
-        # load plugins
-        plugins = options["plugins"]
-
-        if plugins:
-            with open("../submission_metadata.json") as f:
-                submission_metadata = json.load(f)
-            
-            plugin_collection = PluginCollection(
-                plugins, os.path.abspath(nb_path), submission_metadata
-            )
-
-        else:
-            plugin_collection = None
-
-        if plugin_collection:
-            plugin_collection.run("before_grading", options)
-
-        if options["token"] is not None:
-            client = APIClient(token=options["token"])
-            generate_pdf = True
-            has_token = True
->>>>>>> ba2a2de9
         else:
             generate_pdf = options["pdf"]
             has_token = False
