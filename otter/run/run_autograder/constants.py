"""Default configurations for autograding"""

from ...utils import convert_config_description_dict

# a dictionary for documenting each configuration and its default value; the dictionary of actual
# configurations that gets imported is generated from this dictionary
DEFAULT_OPTIONS_WITH_DESCRIPTIONS = [
    {
        "key": "score_threshold",
        "description": "a score threshold for pass-fail assignments",
        "default": None,
    },
    {
        "key": "points_possible",
        "description": "a custom total score for the assignment; if unspecified the sum of question point values is used.",
        "default": None,
    },
    {
        "key": "show_stdout",
        "description": "whether to display the autograding process stdout to students on Gradescope",
        "default": False,
    },
    {
        "key": "show_hidden",
        "description": "whether to display the results of hidden tests to students on Gradescope",
        "default": False,
    },
    {
        "key": "show_all_public",
        "description": "whether to display all test results if all tests are public tests",
        "default": False,
    },
    {
        "key": "seed",
        "description": "a random seed for intercell seeding",
        "default": None,
    },
    {
        "key": "seed_variable",
        "description": "a variable name to override with the seed",
        "default": None,
    },
    {
        "key": "grade_from_log",
        "description": "whether to re-assemble the student's environment from the log rather than by re-executing their submission",
        "default": False,
    },
    {
        "key": "serialized_variables",
        "description": "a mapping of variable names to type strings for validating a deserialized student environment",
        "default": {},
    },
    {
        "key": "pdf",
        "description": "whether to generate a PDF of the notebook when not using Gradescope auto-upload",
        "default": False,
    },
    {
        "key": "token",
        "description": "a Gradescope token for uploading a PDF of the notebook",
        "default": None,
    },
    {
        "key": "course_id",
        "description": "a Gradescope course ID for uploading a PDF of the notebook",
        "default": "None",
    },
    {
        "key": "assignment_id",
        "description": "a Gradescope assignment ID for uploading a PDF of the notebook",
        "default": "None",
    },
    {
        "key": "filtering",
        "description": "whether the generated PDF should have cells filtered out",
        "default": False,
    },
    {
        "key": "pagebreaks",
        "description": "whether the generated PDF should have pagebreaks between filtered sectios",
        "default": False,
    },
    {
        "key": "debug",
        "description": "whether to run the autograder in debug mode (without ignoring errors)",
        "default": False,
    },
    {
        "key": "autograder_dir",
        "description": "the directory in which autograding is taking place",
        "default": "/autograder",
    },
    {
        "key": "lang",
        "description": "the language of the assignment; one of {'python', 'r'}",
        "default": "python",
    },
    {
        "key": "miniconda_path",
        "description": "the path to the miniconda install directory",
        "default": "/root/miniconda3",
    },
    {
        "key": "plugins",
        "description": "a list of plugin names and configuration details for grading",
        "default": [],
    },
    {
        "key": "logo",
        "description": "whether to print the Otter logo to stdout",
        "default": True,
    },
    {
        "key": "print_summary",
        "description": "whether to print the grading summary",
        "default": True,
    },
    {
        "key": "print_score",
        "description": "whether to print out the submission score in the grading summary",
        "default": True,
    },
    {
        "key": "zips",
        "description": "whether zip files are being graded",
        "default": False,
    },
    {
<<<<<<< HEAD
        "key": "log_level",
        "description": "a log level for logging messages; any value suitable for ``logging.Logger.setLevel``",
        "default": None,
=======
        "key": "channel_priority_strict",
        "description": "whether to set conda's channel_priority config to strict in the setup.sh file",
        "default": True,
>>>>>>> 5e234c10
    },
]

DEFAULT_OPTIONS = convert_config_description_dict(DEFAULT_OPTIONS_WITH_DESCRIPTIONS)<|MERGE_RESOLUTION|>--- conflicted
+++ resolved
@@ -126,15 +126,14 @@
         "default": False,
     },
     {
-<<<<<<< HEAD
         "key": "log_level",
         "description": "a log level for logging messages; any value suitable for ``logging.Logger.setLevel``",
         "default": None,
-=======
+    },
+    {
         "key": "channel_priority_strict",
         "description": "whether to set conda's channel_priority config to strict in the setup.sh file",
         "default": True,
->>>>>>> 5e234c10
     },
 ]
 
