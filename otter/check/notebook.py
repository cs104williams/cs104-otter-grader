--- conflicted
+++ resolved
@@ -361,19 +361,7 @@
         """
         self._log_event(EventType.BEGIN_CHECK_ALL)
 
-<<<<<<< HEAD
         tests = list_available_tests(self._path, self._resolve_nb_path(None, fail_silently=True))
-=======
-        # TODO: this is a janky way of resolving where the tests are. Formalize a method of 
-        # determining this and put it into a method in e.g. utils.py
-        tests = [os.path.split(file)[1][:-3] for file in glob(os.path.join(self._path, "*.py")) \
-            if "__init__.py" not in file]
-        if len(tests) == 0:
-            nb_path = self._resolve_nb_path(None)
-            with open(nb_path, encoding="utf-8") as f:
-                nb = json.load(f)
-            tests = list(nb["metadata"][NOTEBOOK_METADATA_KEY]["tests"].keys())
->>>>>>> 0896ded2
 
         global_env = inspect.currentframe().f_back.f_back.f_globals
 
