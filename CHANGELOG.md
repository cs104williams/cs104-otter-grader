--- conflicted
+++ resolved
@@ -4,11 +4,8 @@
 
 * Fixed [#389](https://github.com/ucbds-infra/otter-grader/issues/389) by closing file handles in Otter Grade before removing them
 * Fixed R image builds by setting Conda `channel_priority` to `strict` in R `setup.sh` files per [#386](https://github.com/ucbds-infra/otter-grader/issues/386)
-<<<<<<< HEAD
+* Fix loading docker images after building
 * Added the `--ext` option to Otter Grade per [#386](https://github.com/ucbds-infra/otter-grader/issues/386)
-=======
-* Fix loading docker images after building
->>>>>>> 8808195e
 
 **v3.1.2:**
 
