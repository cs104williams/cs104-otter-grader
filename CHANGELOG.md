# Changelog

<<<<<<< HEAD
**Unreleased (beta):**

_This section contains features that will be released into a pre-release version of Otter, not the next stable release._

* Added a new test file format based on raising exceptions per [#95](https://github.com/ucbds-infra/otter-grader/issues/95)

**Unreleased:**
=======
**v3.1.2:**

* Specify UTF-8 encoding in all `open` calls used for reading JSON for Windows compatibility per [#380](https://github.com/ucbds-infra/otter-grader/issues/380)
* Fixed incorrect prompt substitution in R notebooks and Rmd assignments

**v3.1.1:**
>>>>>>> 0896ded2

* Added `libgomp` to R `environment.yml`

**v3.1.0:**

* Added a tool to convert Assign v0-formatted notebooks to v1 format
* Added `xeCJK` to the LaTeX exporter template and Docker images
* Added PDF generation and submission in R per [#302](https://github.com/ucbds-infra/otter-grader/issues/302)
* Updated intercell seeding in R per [#302](https://github.com/ucbds-infra/otter-grader/issues/302)
* Fixed bug in test case point values for Assign R assignments per [#360](https://github.com/ucbds-infra/otter-grader/issues/360)
* Enabled `solutions_pdf` and `template_pdf` in Assign R assignments per [#364](https://github.com/ucbds-infra/otter-grader/issues/364)
* Added options to limit execution time of grading and permit network access
* Refactored R submission reformatting per [#369](https://github.com/ucbds-infra/otter-grader/issues/369)
* Added export cells for R notebooks in Otter Assign per [#369](https://github.com/ucbds-infra/otter-grader/issues/369)
* Updated the default version of Ottr to v1.1.1
* Changed prompts in R notebooks to match Rmd documents
* Added filtering of notebook cells with syntax errors during R notebook execution
* Enured that "empty" tokens are ignored in Otter Generate per [#361](https://github.com/ucbds-infra/otter-grader/issues/361)
* Prevented save text when `export_cell: force_save: true` is specified in Otter Assign assignment metadata per [#332](https://github.com/ucbds-infra/otter-grader/issues/332)

**v3.0.6:** re-release of v3.0.5

**v3.0.5:**

* Refactored Otter's execution internals
* Added intercell seeding via seed variables per [#346](https://github.com/ucbds-infra/otter-grader/issues/346)
* Made Otter Run compatible with ZIP submissions
* Fixed argument bug in Otter Run per [#349](https://github.com/ucbds-infra/otter-grader/issues/349)

**v3.0.4:**

* Fixed bug in Otter Assign format v1 for closing exports when the last question is manually-graded
* Removed cell IDs in Otter Assign output notebooks per [#340](https://github.com/ucbds-infra/otter-grader/issues/340)
* Changed submission zip download link to use the HTML `download` attribute per [#339](https://github.com/ucbds-infra/otter-grader/issues/339)

**v3.0.3:**

* Fix some minor bugs using docker for grading
* Added support for test config blocks in R assignments
* Fixed use of `autograder_files` in Otter Assign
* Removed the `generate: pdfs` key from Otter Assign assignment configurations
* Converted from Docker-py to Python on Whales for containerized grading

**v3.0.2:**

* Made `otter.Notebook.check_all` compatible with metadata tests
* Refactored logging in `otter.Notebook`
* Fixed parsing of Windows newlines in Otter Assign

**v3.0.1:**

* Updated the default version of Ottr to v1.0.0
* Ensured that metadata tests for R notebooks are disabled

**v3.0.0:**

* Added Colab support to `otter.Notebook` by disabling methods that require a notebook path and ensuring that a tests directory is present
* Added Otter Assign format v1
* Added `FutureWarning` for Otter Assign format v0
* Default-disabled separate test files in Otter Assign v1 format
* Fixed bug in Otter Assign for R causing point values in test files not to render
* Added the `check_cell` key to question metadata in Otter Assign
* Fixed installation of `stringi` in Gradescope R build per [#259](https://github.com/ucbds-infra/otter-grader/issues/259)
* Added support for Ottr v1.0.0.b0
* Converted CLI to `click` from `argparse`
* Converted documentation source from Markdown to RST, removing use of `recommonmark`
* Added token argument to Otter Generate and Otter Assign
* Implemented submission zip validation against local test cases in `otter.Notebook`
* Removed metadata files for Otter Grade
* Added flags for disabling file auto-inclusion in Otter Generate

**v2.2.7:**

* Added student-visible error reporting in Gradescope results

**v2.2.6:**

* Updated Otter Grade Dockerfile to simplify build process
* Updated Otter Grade container management workflow
* Updated `setup.sh` templates to reflect the new Dockerfile changes
* Changed the display of failed test results in Otter Assign validation
* Made `rpy2` an optional depenency

**v2.2.5:**

* Upgraded to Miniconda 4.10.3 in grading images
* Fixed [#272](https://github.com/ucbds-infra/otter-grader/issues/272)

**v2.2.4:**

* Fixed total score printout for the use of the `points_possible` configuration

**v2.2.3:**

* Added `NotebookMetadataTestFile` for reading tests from Jupyter Notebook metadata
* Added optional storage of tests in notebook metadata for Otter Assign (default-off until v3)


* Removed deprecated tool Otter Service
* Added printout of total score to autograder output

**v2.2.2:**

* Added `show_all_public` configuration for grading

**v2.2.1:**

* Added metadata for each test case to Otter Assign format
* Added success and failure messages for test cases
* Added Gmail notifications plugin
* Added timestamps to `otter.Notebook.export` filenames

**v2.2.0:**

* Changed grouping of results to be per-question rather than per-test case

**v2.1.8:**

* Fixed bug in total score calculation when the grade override plugin is used

**v2.1.7:**

* Swapped `IPython.core.inputsplitter.IPythonInputSplitter` for `IPython.core.inputtransformer2.TransformerManager` in `otter.execute.execute_notebook`

**v2.1.6:**

* Fixed `try`/`except` statements in tests per [#228](https://github.com/ucbds-infra/otter-grader/issues/228)
* Added error handling in `GoogleSheetsGradeOverride` plugin for when the Google API hits a rate-limit error

**v2.1.5:**

* Added custom `environment.yml` files in autograder per [#103](https://github.com/ucbds-infra/otter-grader/issues/103)
* Set `display.max_rows` to `None` for pandas to print all rows in summary per [#224](https://github.com/ucbds-infra/otter-grader/issues/224)

**v2.1.4:**

* Added `otter.utils.nullcontext` to be compatible with Python<3.7

**v2.1.3:**

* Added the `notebook_export` plugin event
* Fixed plugin bug resulting from running tests in Otter Assign
* Added creation of plugin collection resulting from Otter Generate for running tests in Otter Assign

**v2.1.2:**

* Added `otter.Notebook.export` format support for Otter Grade
* Fixed tutorial in documentation
* Added `force_save` argument to `otter.Notebook.export` to make notebook force-save optional

**v2.1.1:**

* Fixed `UnboundLocalError` with log in `otter.run.run_autograder.run_autograder`

**v2.1.0:**

* Added `nb_conda_kernels` to template environment.yml
* Fixed duplicate token calls when using Otter Assign to call Otter Generate
* Updated grading image to Miniconda 4.9.2 with Python 3.8
* Changed Otter conda environment name to `otter-env`
* Added `warnings` import to `otter.check.notebook`

**v2.0.8:**

* Passed plugin collection while running tests in Otter Assign
* Fixed adding directories in `files` with Otter Generate

**v2.0.7:**

* Changed `scripts` to `entry_points` in setup.py for Windows compatibility and removed `bin/otter`
* Added `otter.check.utils.save_notebook` for autosaving notebooks on export calls
* Updated OK format to allow `points` key to be a list of length equal to the number of test cases

**v2.0.6:**

* Fixed requirements not found error for R notebooks in Otter Assign
* Removed use of `re` in overriding `Notebook` test directory override in `otter.execute.execute_notebook` by adding `otter.Notebook._test_dir_override`

**v2.0.5:**

* Fixed `NoneType` issue in `PluginCollection.generate_report`

**v2.0.4:**

* Added ignoreable lines in Otter Assign
* Added error handling for log deserialization per [#190](https://github.com/ucbds-infra/otter-grader/issues/190)
* Added plugin data storage per [#191](https://github.com/ucbds-infra/otter-grader/issues/191)

**v2.0.3:**

* Fixed positional arg count in ``otter.plugins.builtin.GoogleSheetsGradeOverride``
* Fixed working directory in ``otter.plugins.builtin.GoogleSheetsGradeOverride`` during Otter Assign

**v2.0.2:**

* Fixed [#185](https://github.com/ucbds-infra/otter-grader/issues/185)

**v2.0.1:**

* Added the `each` key to `points` in question metadata for Otter Assign

**v2.0.0:**

* Changed granularity of results to be test case-by-test case rather than by file
* Added ability to list requirements directly in assignment metadata w/out requirements.txt file
* Unified assignment grading workflow and converted local grading to container-per-submission
* Exposed grading internals for non-containerized grading via `otter run` and `otter.api`
* Added plugins for altering grades and execution, incl. built-in plugins
* Added ignorable cells to Otter Assign
* Added `autograder_files` configuration for Otter Assign
* Added passdown of assignment configurations to Otter Generate from Otter Assign
* Fixed whitespace bug in Assign solution parsing
* Resolved conflicts with `nbconvert>=6.0.0`, removed version pin
* Added `otter.assign.utils.patch_copytree` as a patch for `shutil.copytee` on WSL
* Refactored Otter Generate to use `zipfile` to generate zips
* Refactored CLI to allow creation of programmatic API
* Changed `otter generate autograder` to `otter generate`
* Removed `otter generate token` as all interaction with `otter.generate.token.APIClient` can be handled elsewhere
* Added intercell seeding for R Jupyter Notebooks
* Added `ValueError` on unexpected config in `otter.assign.assignment.Assignment`
* Added `--username`, `--password` flags to Otter Assign and Otter Generate
* Added support for Python files
* Removed `FutureWarning` for deprecated global `hidden` key of OK tests
* Add missing file specifier in environment template

**v1.1.6:**

* Fixed `ZeroDivisionError` when an assignment has 0 points total

**v1.1.5:**

* Fixed error in parsing requirements when using Otter Grade

**v1.1.4:**

* Fixed `KeyError` when kernelspec unparsable from notebook in Otter Assign

**v1.1.3:** 

* Changed Rmd code prompt to `NULL # YOUR CODE HERE` for assignment statements and `# YOUR CODE HERE` for whole-line and block removal

**v1.1.2:**

* Made requirements specification always throw an error if a user-specified path is not found
* Pinned `nbconvert<6.0.0` as a temporary measure due to new templating issues in that release

**v1.1.1:**

* Fixed handling variable name collisions with already-tested test files
* Added `--no-pdfs` flag to Otter Assign

**v1.1.0:**

* Moved Gradescope grading to inside conda env within container due to change in Gradescope's grading image
* Added ability to specify additional tests to be run in cell metadata without need of explicit `Notebook.check` cells

**v1.0.1:**

* Fixed bug with specification of overwriting requirements in Otter Generate

**v1.0.0:**

* Changed structure of CLI into six main commands: `otter assign`, `otter check`, `otter export`, `otter generate`, `otter grade`, and `otter service`
* Added R autograding integrations with autograding package [ottr](https://github.com/ucbds-infra/ottr)
* Added Otter Assign, a forked version of [jassign](https://github.com/okpy/jassign) that works with Otter
* Added Otter Export, a forked version of [nb2pdf](https://github.com/ucbds-infra/nb2pdf) and [gsExport](https://github.com/dibyaghosh/gsExport) for generating PDFs of notebooks
* Added Otter Service, a deployable grading service that students can POST their submissions to
* Added logging to `otter.Notebook` and Otter Check, incl. environment serialization for grading
* Changed filenames inside the package so that names match commands (e.g. `otter/cli.py` is now `otter/grade.py`)
* Added intercell seeding
* Moved all argparse calls into `otter.argparser` and the logic for routing Otter commands to `otter.run`
* Made several fixes to `otter check`, incl. ability to grade notebooks with it
* `otter generate` and `otter grade` now remove tmp directories on failure
* Fixed `otter.ok_parser.CheckCallWrapper` finding and patching instances of `otter.Notebook`
* Changed behavior of hidden test cases to use individual case `"hidden"` key instead of global `"hidden"` key
* Made use of metadata files in `otter grade` optional
* Added `otter_ignore` cell tag to flag a cell to be ignored during notebook execution

**v0.4.8:**

* added import of `IPython.display.display` to `otter/grade.py`
* patched Gradescope metadata parser for group submissions

**v0.4.7:**

* fix relative import issue on Gradescope (again, *sigh*)

**v0.4.6:** re-release of v0.4.5

**v0.4.5:**

* added missing patch of `otter.Notebook.export` in `otter/grade.py`
* added `__version__` global in `otter/__init__.py`
* fixed relative import issue when running on Gradescope
* fixed not finding/rerunning tests on Gradescope with `otter.Notebook.check`

**v0.4.4:**

* fixed template escape bug in `otter/gs_generator.py`

**v0.4.3:**

* fixed dead link in `docs/gradescope.md`
* updated to Python 3.7 in setup.sh for Gradescope
* made `otter` and `otter gen` CLIs find `./requirements.txt` automatically if it exists
* fix bug where GS generator fails if no `-r` flag specified<|MERGE_RESOLUTION|>--- conflicted
+++ resolved
@@ -1,21 +1,17 @@
 # Changelog
 
-<<<<<<< HEAD
 **Unreleased (beta):**
 
 _This section contains features that will be released into a pre-release version of Otter, not the next stable release._
 
 * Added a new test file format based on raising exceptions per [#95](https://github.com/ucbds-infra/otter-grader/issues/95)
 
-**Unreleased:**
-=======
 **v3.1.2:**
 
 * Specify UTF-8 encoding in all `open` calls used for reading JSON for Windows compatibility per [#380](https://github.com/ucbds-infra/otter-grader/issues/380)
 * Fixed incorrect prompt substitution in R notebooks and Rmd assignments
 
 **v3.1.1:**
->>>>>>> 0896ded2
 
 * Added `libgomp` to R `environment.yml`
 
