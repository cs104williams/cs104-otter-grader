--- conflicted
+++ resolved
@@ -2,14 +2,11 @@
 
 **Unreleased (beta):**
 
-<<<<<<< HEAD
+* Added Colab support to `otter.Notebook` by disabling methods that require a notebook path and ensuring that a tests directory is present
 * Added Otter Assign format v1
 * Added flag ``--v0`` to `otter assign`` to indicate use of Otter Assign format v0
 * Deprecated Otter Assign format v0 for removal in Otter v4
 * Default-disabled separate test files in Otter Assign v1 format
-=======
-* Added Colab support to `otter.Notebook` by disabling methods that require a notebook path and ensuring that a tests directory is present
->>>>>>> 043511c0
 
 **v3.0.0.b2:**
 
