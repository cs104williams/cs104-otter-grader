# Changelog

<<<<<<< HEAD
**Unreleased (beta):**

_Changes listed in this section are currently hosted in the `beta` branch on GitHub but are not in a beta release yet._

* Added support for Ottr v1.0.0.b0
* Converted CLI to `click` from `argparse`
* Converted documentation source from Markdown to RST, removing use of `recommonmark`
=======
**v2.2.5:**

* Upgraded to Miniconda 4.10.3 in grading images
* Fixed [#272](https://github.com/ucbds-infra/otter-grader/issues/272)
>>>>>>> da601f92

**v2.2.4:**

* Fixed total score printout for the use of the `points_possible` configuration

**v2.2.3:**

* Added `NotebookMetadataTestFile` for reading tests from Jupyter Notebook metadata
* Added optional storage of tests in notebook metadata for Otter Assign (default-off until v3)
* Removed deprecated tool Otter Service
* Added printout of total score to autograder output

**v2.2.2:**

* Added `show_all_public` configuration for grading

**v2.2.1:**

* Added metadata for each test case to Otter Assign format
* Added success and failure messages for test cases
* Added Gmail notifications plugin
* Added timestamps to `otter.Notebook.export` filenames

**v2.2.0:**

* Changed grouping of results to be per-question rather than per-test case

**v2.1.8:**

* Fixed bug in total score calculation when the grade override plugin is used

**v2.1.7:**

* Swapped `IPython.core.inputsplitter.IPythonInputSplitter` for `IPython.core.inputtransformer2.TransformerManager` in `otter.execute.execute_notebook`

**v2.1.6:**

* Fixed `try`/`except` statements in tests per [#228](https://github.com/ucbds-infra/otter-grader/issues/228)
* Added error handling in `GoogleSheetsGradeOverride` plugin for when the Google API hits a rate-limit error

**v2.1.5:**

* Added custom `environment.yml` files in autograder per [#103](https://github.com/ucbds-infra/otter-grader/issues/103)
* Set `display.max_rows` to `None` for pandas to print all rows in summary per [#224](https://github.com/ucbds-infra/otter-grader/issues/224)

**v2.1.4:**

* Added `otter.utils.nullcontext` to be compatible with Python<3.7

**v2.1.3:**

* Added the `notebook_export` plugin event
* Fixed plugin bug resulting from running tests in Otter Assign
* Added creation of plugin collection resulting from Otter Generate for running tests in Otter Assign

**v2.1.2:**

* Added `otter.Notebook.export` format support for Otter Grade
* Fixed tutorial in documentation
* Added `force_save` argument to `otter.Notebook.export` to make notebook force-save optional

**v2.1.1:**

* Fixed `UnboundLocalError` with log in `otter.run.run_autograder.run_autograder`

**v2.1.0:**

* Added `nb_conda_kernels` to template environment.yml
* Fixed duplicate token calls when using Otter Assign to call Otter Generate
* Updated grading image to Miniconda 4.9.2 with Python 3.8
* Changed Otter conda environment name to `otter-env`
* Added `warnings` import to `otter.check.notebook`

**v2.0.8:**

* Passed plugin collection while running tests in Otter Assign
* Fixed adding directories in `files` with Otter Generate

**v2.0.7:**

* Changed `scripts` to `entry_points` in setup.py for Windows compatibility and removed `bin/otter`
* Added `otter.check.utils.save_notebook` for autosaving notebooks on export calls
* Updated OK format to allow `points` key to be a list of length equal to the number of test cases

**v2.0.6:**

* Fixed requirements not found error for R notebooks in Otter Assign
* Removed use of `re` in overriding `Notebook` test directory override in `otter.execute.execute_notebook` by adding `otter.Notebook._test_dir_override`

**v2.0.5:**

* Fixed `NoneType` issue in `PluginCollection.generate_report`

**v2.0.4:**

* Added ignoreable lines in Otter Assign
* Added error handling for log deserialization per [#190](https://github.com/ucbds-infra/otter-grader/issues/190)
* Added plugin data storage per [#191](https://github.com/ucbds-infra/otter-grader/issues/191)

**v2.0.3:**

* Fixed positional arg count in ``otter.plugins.builtin.GoogleSheetsGradeOverride``
* Fixed working directory in ``otter.plugins.builtin.GoogleSheetsGradeOverride`` during Otter Assign

**v2.0.2:**

* Fixed [#185](https://github.com/ucbds-infra/otter-grader/issues/185)

**v2.0.1:**

* Added the `each` key to `points` in question metadata for Otter Assign

**v2.0.0:**

* Changed granularity of results to be test case-by-test case rather than by file
* Added ability to list requirements directly in assignment metadata w/out requirements.txt file
* Unified assignment grading workflow and converted local grading to container-per-submission
* Exposed grading internals for non-containerized grading via `otter run` and `otter.api`
* Added plugins for altering grades and execution, incl. built-in plugins
* Added ignorable cells to Otter Assign
* Added `autograder_files` configuration for Otter Assign
* Added passdown of assignment configurations to Otter Generate from Otter Assign
* Fixed whitespace bug in Assign solution parsing
* Resolved conflicts with `nbconvert>=6.0.0`, removed version pin
* Added `otter.assign.utils.patch_copytree` as a patch for `shutil.copytee` on WSL
* Refactored Otter Generate to use `zipfile` to generate zips
* Refactored CLI to allow creation of programmatic API
* Changed `otter generate autograder` to `otter generate`
* Removed `otter generate token` as all interaction with `otter.generate.token.APIClient` can be handled elsewhere
* Added intercell seeding for R Jupyter Notebooks
* Added `ValueError` on unexpected config in `otter.assign.assignment.Assignment`
* Added `--username`, `--password` flags to Otter Assign and Otter Generate
* Added support for Python files
* Removed `FutureWarning` for deprecated global `hidden` key of OK tests
* Add missing file specifier in environment template

**v1.1.6:**

* Fixed `ZeroDivisionError` when an assignment has 0 points total

**v1.1.5:**

* Fixed error in parsing requirements when using Otter Grade

**v1.1.4:**

* Fixed `KeyError` when kernelspec unparsable from notebook in Otter Assign

**v1.1.3:** 

* Changed Rmd code prompt to `NULL # YOUR CODE HERE` for assignment statements and `# YOUR CODE HERE` for whole-line and block removal

**v1.1.2:**

* Made requirements specification always throw an error if a user-specified path is not found
* Pinned `nbconvert<6.0.0` as a temporary measure due to new templating issues in that release

**v1.1.1:**

* Fixed handling variable name collisions with already-tested test files
* Added `--no-pdfs` flag to Otter Assign

**v1.1.0:**

* Moved Gradescope grading to inside conda env within container due to change in Gradescope's grading image
* Added ability to specify additional tests to be run in cell metadata without need of explicit `Notebook.check` cells

**v1.0.1:**

* Fixed bug with specification of overwriting requirements in Otter Generate

**v1.0.0:**

* Changed structure of CLI into six main commands: `otter assign`, `otter check`, `otter export`, `otter generate`, `otter grade`, and `otter service`
* Added R autograding integrations with autograding package [ottr](https://github.com/ucbds-infra/ottr)
* Added Otter Assign, a forked version of [jassign](https://github.com/okpy/jassign) that works with Otter
* Added Otter Export, a forked version of [nb2pdf](https://github.com/ucbds-infra/nb2pdf) and [gsExport](https://github.com/dibyaghosh/gsExport) for generating PDFs of notebooks
* Added Otter Service, a deployable grading service that students can POST their submissions to
* Added logging to `otter.Notebook` and Otter Check, incl. environment serialization for grading
* Changed filenames inside the package so that names match commands (e.g. `otter/cli.py` is now `otter/grade.py`)
* Added intercell seeding
* Moved all argparse calls into `otter.argparser` and the logic for routing Otter commands to `otter.run`
* Made several fixes to `otter check`, incl. ability to grade notebooks with it
* `otter generate` and `otter grade` now remove tmp directories on failure
* Fixed `otter.ok_parser.CheckCallWrapper` finding and patching instances of `otter.Notebook`
* Changed behavior of hidden test cases to use individual case `"hidden"` key instead of global `"hidden"` key
* Made use of metadata files in `otter grade` optional
* Added `otter_ignore` cell tag to flag a cell to be ignored during notebook execution

**v0.4.8:**

* added import of `IPython.display.display` to `otter/grade.py`
* patched Gradescope metadata parser for group submissions

**v0.4.7:**

* fix relative import issue on Gradescope (again, *sigh*)

**v0.4.6:** re-release of v0.4.5

**v0.4.5:**

* added missing patch of `otter.Notebook.export` in `otter/grade.py`
* added `__version__` global in `otter/__init__.py`
* fixed relative import issue when running on Gradescope
* fixed not finding/rerunning tests on Gradescope with `otter.Notebook.check`

**v0.4.4:**

* fixed template escape bug in `otter/gs_generator.py`

**v0.4.3:**

* fixed dead link in `docs/gradescope.md`
* updated to Python 3.7 in setup.sh for Gradescope
* made `otter` and `otter gen` CLIs find `./requirements.txt` automatically if it exists
* fix bug where GS generator fails if no `-r` flag specified<|MERGE_RESOLUTION|>--- conflicted
+++ resolved
@@ -1,6 +1,5 @@
 # Changelog
 
-<<<<<<< HEAD
 **Unreleased (beta):**
 
 _Changes listed in this section are currently hosted in the `beta` branch on GitHub but are not in a beta release yet._
@@ -8,12 +7,11 @@
 * Added support for Ottr v1.0.0.b0
 * Converted CLI to `click` from `argparse`
 * Converted documentation source from Markdown to RST, removing use of `recommonmark`
-=======
+
 **v2.2.5:**
 
 * Upgraded to Miniconda 4.10.3 in grading images
 * Fixed [#272](https://github.com/ucbds-infra/otter-grader/issues/272)
->>>>>>> da601f92
 
 **v2.2.4:**
 
